--- conflicted
+++ resolved
@@ -34,15 +34,11 @@
       repeat1(choice($.comment, $.keyword)),
     ),
 
-<<<<<<< HEAD
-    arguments: $ => repeat1(choice($.boolean, $.number, $.quotedString, $._commaSeparatedString)),
-=======
     criteria: $ => seq(
       field('criteria', $.alpha),
       choice(seq(/[ \t]/, optional('=')), '='),
       field('argument', $._argument)
     ),
->>>>>>> 09ac3c18
 
     _argument: $ => choice($.boolean, $.number, $.string, $._commaSeparatedString, $._doublequotedString, $._singlequotedString),
     arguments: $ => repeat1($._argument),
@@ -58,12 +54,7 @@
     _doublequotedString: $ => seq('"', alias($._quotedString, $.string), repeat(seq(',', alias($._quotedString, $.string))), '"'),
     _singlequotedString: $ => seq('\'', alias($._quotedString, $.string), repeat(seq(',', alias($._quotedString, $.string))), '\''),
 
-<<<<<<< HEAD
-    _commaSeparatedString: $ => seq($.string, repeat(seq(',', $.string))),
-    quotedString: $ => seq('\"', $.string, '\"'),
-=======
     _commaSeparatedString: $ => prec(1, seq($.string, repeat1(seq(',', $.string))))
->>>>>>> 09ac3c18
   }
 
 });