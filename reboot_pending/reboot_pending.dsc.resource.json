{
  "$schema": "https://aka.ms/dsc/schemas/v3/bundled/resource/manifest.json",
  "description": "Returns info about pending reboot.",
  "type": "Microsoft.Windows/RebootPending",
  "version": "0.1.0",
  "get": {
    "executable": "powershell",
    "args": [
      "-NoLogo",
      "-NonInteractive",
      "-NoProfile",
      "-Command",
      "reboot_pending.resource.ps1"
    ]
  },
  "exitCodes": {
    "0": "Success",
    "1": "Error"
  },
  "schema": {
    "embedded": {
      "$schema": "https://json-schema.org/draft/2020-12/schema",
      "type": [
        "object",
        "null"
      ],
      "properties": {
        "rebootPending": {
<<<<<<< HEAD
            "type": "boolean",
            "readOnly": true
        },
        "reasons": {
          "type": ["array", "null"],
=======
          "type": "boolean",
>>>>>>> 3562d88c
          "readOnly": true
        }
      }
    }
  }
}<|MERGE_RESOLUTION|>--- conflicted
+++ resolved
@@ -26,15 +26,11 @@
       ],
       "properties": {
         "rebootPending": {
-<<<<<<< HEAD
             "type": "boolean",
             "readOnly": true
         },
         "reasons": {
           "type": ["array", "null"],
-=======
-          "type": "boolean",
->>>>>>> 3562d88c
           "readOnly": true
         }
       }
