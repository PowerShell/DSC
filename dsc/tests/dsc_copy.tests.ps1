# Copyright (c) Microsoft Corporation.
# Licensed under the MIT License.

Describe 'Tests for copy loops' {
    It 'Works for resources' {
        $configYaml = @'
$schema: https://aka.ms/dsc/schemas/v3/bundled/config/document.json
resources:
- name: "[format('Test-{0}', copyIndex())]"
  copy:
    name: testLoop
    count: 3
  type: Microsoft.DSC.Debug/Echo
  properties:
    output: Hello
'@
        $out = dsc -l trace config get -i $configYaml 2>$testdrive/error.log | ConvertFrom-Json
        $LASTEXITCODE | Should -Be 0 -Because ((Get-Content $testdrive/error.log) | Out-String)
        $out.results.Count | Should -Be 3
        $out.results[0].name | Should -Be 'Test-0'
        $out.results[0].result.actualState.output | Should -Be 'Hello'
        $out.results[1].name | Should -Be 'Test-1'
        $out.results[1].result.actualState.output | Should -Be 'Hello'
        $out.results[2].name | Should -Be 'Test-2'
        $out.results[2].result.actualState.output | Should -Be 'Hello'
    }

    It 'copyIndex() works with offset' {
        $configYaml = @'
$schema: https://aka.ms/dsc/schemas/v3/bundled/config/document.json
resources:
- name: "[format('Test-{0}', copyIndex(10))]"
  copy:
    name: testLoop
    count: 3
  type: Microsoft.DSC.Debug/Echo
  properties:
    output: Hello
'@

        $out = dsc -l trace config get -i $configYaml 2>$testdrive/error.log | ConvertFrom-Json
        $LASTEXITCODE | Should -Be 0 -Because ((Get-Content $testdrive/error.log) | Out-String)
        $out.results.Count | Should -Be 3
        $out.results[0].name | Should -Be 'Test-10'
        $out.results[0].result.actualState.output | Should -Be 'Hello'
        $out.results[1].name | Should -Be 'Test-11'
        $out.results[1].result.actualState.output | Should -Be 'Hello'
        $out.results[2].name | Should -Be 'Test-12'
        $out.results[2].result.actualState.output | Should -Be 'Hello'
    }

    It 'copyIndex() with negative index returns error' {
        $configYaml = @'
$schema: https://aka.ms/dsc/schemas/v3/bundled/config/document.json
resources:
- name: "[format('Test-{0}', copyIndex(-1))]"
  copy:
    name: testLoop
    count: 3
  type: Microsoft.DSC.Debug/Echo
  properties:
    output: Hello
'@

        $null = dsc -l trace config get -i $configYaml 2>$testdrive/error.log | ConvertFrom-Json
        $LASTEXITCODE | Should -Be 2 -Because ((Get-Content $testdrive/error.log) | Out-String)
        (Get-Content $testdrive/error.log -Raw) | Should -Match 'The offset cannot be negative'
    }

    It 'Copy works with count 0' {
        $configYaml = @'
$schema: https://aka.ms/dsc/schemas/v3/bundled/config/document.json
resources:
- name: "[format('Test-{0}', copyIndex())]"
  copy:
    name: testLoop
    count: 0
  type: Microsoft.DSC.Debug/Echo
  properties:
    output: Hello
'@

        $out = dsc -l trace config get -i $configYaml 2>$testdrive/error.log | ConvertFrom-Json
        $LASTEXITCODE | Should -Be 0 -Because ((Get-Content $testdrive/error.log) | Out-String)
        $out.results.Count | Should -Be 0
    }

    It 'copyIndex() with loop name works' {
        $configYaml = @'
$schema: https://aka.ms/dsc/schemas/v3/bundled/config/document.json
resources:
- name: "[format('Test-{0}', copyIndex('testLoop'))]"
  copy:
    name: testLoop
    count: 3
  type: Microsoft.DSC.Debug/Echo
  properties:
    output: Hello
'@
        $out = dsc -l trace config get -i $configYaml 2>$testdrive/error.log | ConvertFrom-Json
        $LASTEXITCODE | Should -Be 0 -Because ((Get-Content $testdrive/error.log) | Out-String)
        $out.results.Count | Should -Be 3
        $out.results[0].name | Should -Be 'Test-0'
        $out.results[0].result.actualState.output | Should -Be 'Hello'
        $out.results[1].name | Should -Be 'Test-1'
        $out.results[1].result.actualState.output | Should -Be 'Hello'
        $out.results[2].name | Should -Be 'Test-2'
        $out.results[2].result.actualState.output | Should -Be 'Hello'
    }

    It 'copyIndex() with invalid loop name "<name>" returns error' -TestCases @(
        @{ name = "'noSuchLoop'" }
        @{ name = "'noSuchLoop', 1" }
    ){
        param($name)
        $configYaml = @"
`$schema: https://aka.ms/dsc/schemas/v3/bundled/config/document.json
resources:
- name: "[format('Test-{0}', copyIndex($name))]"
  copy:
    name: testLoop
    count: 3
  type: Microsoft.DSC.Debug/Echo
  properties:
    output: Hello
"@

        $null = dsc -l trace config get -i $configYaml 2>$testdrive/error.log | ConvertFrom-Json
        $LASTEXITCODE | Should -Be 2 -Because ((Get-Content $testdrive/error.log) | Out-String)
        (Get-Content $testdrive/error.log -Raw) | Should -Match "The specified loop name 'noSuchLoop' was not found"
    }

    It 'Copy mode is not supported' {
        $configYaml = @'
$schema: https://aka.ms/dsc/schemas/v3/bundled/config/document.json
resources:
- name: "[format('Test-{0}', copyIndex())]"
  copy:
    name: testLoop
    count: 3
    mode: serial
  type: Microsoft.DSC.Debug/Echo
  properties:
    output: Hello
'@
        $null = dsc -l trace config get -i $configYaml 2>$testdrive/error.log | ConvertFrom-Json
        $LASTEXITCODE | Should -Be 2 -Because ((Get-Content $testdrive/error.log) | Out-String)
        (Get-Content $testdrive/error.log -Raw) | Should -Match "Copy mode is not supported"
    }

    It 'Copy batch size is not supported' {
        $configYaml = @'
$schema: https://aka.ms/dsc/schemas/v3/bundled/config/document.json
resources:
- name: "[format('Test-{0}', copyIndex())]"
  copy:
    name: testLoop
    count: 3
    batchSize: 2
  type: Microsoft.DSC.Debug/Echo
  properties:
    output: Hello
'@
        $null = dsc -l trace config get -i $configYaml 2>$testdrive/error.log | ConvertFrom-Json
        $LASTEXITCODE | Should -Be 2 -Because ((Get-Content $testdrive/error.log) | Out-String)
        (Get-Content $testdrive/error.log -Raw) | Should -Match "Copy batch size is not supported"
    }

    It 'Name expression during copy must be a string' {
        $configYaml = @'
$schema: https://aka.ms/dsc/schemas/v3/bundled/config/document.json
resources:
- name: "[copyIndex()]"
  copy:
    name: testLoop
    count: 3
  type: Microsoft.DSC.Debug/Echo
  properties:
    output: Hello
'@
        $null = dsc -l trace config get -i $configYaml 2>$testdrive/error.log | ConvertFrom-Json
        $LASTEXITCODE | Should -Be 2 -Because ((Get-Content $testdrive/error.log) | Out-String)
        (Get-Content $testdrive/error.log -Raw) | Should -Match "Copy name result is not a string"
    }

    It 'Copy works with parameters in resource name' {
        $configYaml = @'
$schema: https://aka.ms/dsc/schemas/v3/bundled/config/document.json
parameters:
  prefix:
    type: string
    defaultValue: srv
resources:
- name: "[concat(parameters('prefix'), '-', string(copyIndex()))]"
  copy:
    name: testLoop
    count: 3
  type: Microsoft.DSC.Debug/Echo
  properties:
    output: Hello
'@
        $out = dsc -l trace config get -i $configYaml 2>$testdrive/error.log | ConvertFrom-Json
        $LASTEXITCODE | Should -Be 0 -Because ((Get-Content $testdrive/error.log) | Out-String)
        $out.results.Count | Should -Be 3
        $out.results[0].name | Should -Be 'srv-0'
        $out.results[0].result.actualState.output | Should -Be 'Hello'
        $out.results[1].name | Should -Be 'srv-1'
        $out.results[1].result.actualState.output | Should -Be 'Hello'
        $out.results[2].name | Should -Be 'srv-2'
        $out.results[2].result.actualState.output | Should -Be 'Hello'
    }

    It 'Copy works with parameters in properties' {
        $configYaml = @'
$schema: https://aka.ms/dsc/schemas/v3/bundled/config/document.json
parameters:
  environment:
    type: string
    defaultValue: test
resources:
- name: "[format('Server-{0}', copyIndex())]"
  copy:
    name: testLoop
    count: 2
  type: Microsoft.DSC.Debug/Echo
  properties:
    output: "[concat('Environment: ', parameters('environment'))]"
'@
        $out = dsc -l trace config get -i $configYaml 2>$testdrive/error.log | ConvertFrom-Json
        $LASTEXITCODE | Should -Be 0 -Because ((Get-Content $testdrive/error.log) | Out-String)
        $out.results.Count | Should -Be 2
        $out.results[0].name | Should -Be 'Server-0'
        $out.results[0].result.actualState.output | Should -Be 'Environment: test'
        $out.results[1].name | Should -Be 'Server-1'
        $out.results[1].result.actualState.output | Should -Be 'Environment: test'
    }

    It 'Copy count using expression' {
        $configYaml = @'
$schema: https://aka.ms/dsc/schemas/v3/bundled/config/document.json
parameters:
  serverCount:
    type: int
    defaultValue: 4
resources:
- name: "[format('Server-{0}', copyIndex())]"
  copy:
    name: testLoop
    count: "[parameters('serverCount')]"
  type: Microsoft.DSC.Debug/Echo
  properties:
    output: Hello
'@
        $out = dsc -l trace config get -i $configYaml 2>$testdrive/error.log | ConvertFrom-Json
        $LASTEXITCODE | Should -Be 0 -Because (Get-Content $testdrive/error.log -Raw | Out-String)
        $out.results.Count | Should -Be 4
        $out.results[0].name | Should -Be 'Server-0'
        $out.results[0].result.actualState.output | Should -Be 'Hello'
        $out.results[1].name | Should -Be 'Server-1'
        $out.results[1].result.actualState.output | Should -Be 'Hello'
        $out.results[2].name | Should -Be 'Server-2'
        $out.results[2].result.actualState.output | Should -Be 'Hello'
        $out.results[3].name | Should -Be 'Server-3'
        $out.results[3].result.actualState.output | Should -Be 'Hello'
    }

    It 'Copy works with copyIndex() in properties' {
        $configYaml = @'
$schema: https://aka.ms/dsc/schemas/v3/bundled/config/document.json
resources:
- name: "[format('Server-{0}', copyIndex())]"
  copy:
    name: testLoop
    count: 3
  type: Microsoft.DSC.Debug/Echo
  properties:
    output: "[format('Instance-{0}', copyIndex())]"
'@
        $out = dsc -l trace config get -i $configYaml 2>$testdrive/error.log | ConvertFrom-Json
        $LASTEXITCODE | Should -Be 0 -Because (Get-Content $testdrive/error.log -Raw | Out-String)
        $out.results.Count | Should -Be 3
        $out.results[0].name | Should -Be 'Server-0'
        $out.results[0].result.actualState.output | Should -Be 'Instance-0'
        $out.results[1].name | Should -Be 'Server-1'
        $out.results[1].result.actualState.output | Should -Be 'Instance-1'
        $out.results[2].name | Should -Be 'Server-2'
        $out.results[2].result.actualState.output | Should -Be 'Instance-2'
    }

    It 'Copy works with copyIndex() with offset in properties' {
        $configYaml = @'
$schema: https://aka.ms/dsc/schemas/v3/bundled/config/document.json
resources:
- name: "[format('Server-{0}', copyIndex())]"
  copy:
    name: testLoop
    count: 3
  type: Microsoft.DSC.Debug/Echo
  properties:
    output: "[format('Port-{0}', copyIndex(8080))]"
'@
        $out = dsc -l trace config get -i $configYaml 2>$testdrive/error.log | ConvertFrom-Json
        $LASTEXITCODE | Should -Be 0 -Because (Get-Content $testdrive/error.log -Raw | Out-String)
        $out.results.Count | Should -Be 3
        $out.results[0].name | Should -Be 'Server-0'
        $out.results[0].result.actualState.output | Should -Be 'Port-8080'
        $out.results[1].name | Should -Be 'Server-1'
        $out.results[1].result.actualState.output | Should -Be 'Port-8081'
        $out.results[2].name | Should -Be 'Server-2'
        $out.results[2].result.actualState.output | Should -Be 'Port-8082'
    }

    It 'Copy works with parameters and copyIndex() combined in properties' {
        $configYaml = @'
$schema: https://aka.ms/dsc/schemas/v3/bundled/config/document.json
parameters:
  prefix:
    type: string
    defaultValue: web
resources:
- name: "[format('Server-{0}', copyIndex())]"
  copy:
    name: testLoop
    count: 2
  type: Microsoft.DSC.Debug/Echo
  properties:
    output: "[concat(parameters('prefix'), '-', string(copyIndex(1)))]"
'@
        $out = dsc -l trace config get -i $configYaml 2>$testdrive/error.log | ConvertFrom-Json
        $LASTEXITCODE | Should -Be 0 -Because (Get-Content $testdrive/error.log -Raw | Out-String)
        $out.results.Count | Should -Be 2
        $out.results[0].name | Should -Be 'Server-0'
        $out.results[0].result.actualState.output | Should -Be 'web-1'
        $out.results[1].name | Should -Be 'Server-1'
        $out.results[1].result.actualState.output | Should -Be 'web-2'
    }

<<<<<<< HEAD
    It 'Copy works with reference() to previous copy loop resource' {
        $configYaml = @'
$schema: https://aka.ms/dsc/schemas/v3/bundled/config/document.json
resources:
- name: "[format('Policy-{0}', copyIndex())]"
  copy:
    name: policyLoop
    count: 2
  type: Microsoft.DSC.Debug/Echo
  properties:
    output: "[format('PolicyId-{0}', copyIndex())]"
- name: "[format('Permission-{0}', copyIndex())]"
  copy:
    name: permissionLoop
    count: 2
  type: Microsoft.DSC.Debug/Echo
  properties:
    output: "[reference(resourceId('Microsoft.DSC.Debug/Echo', format('Policy-{0}', copyIndex()))).output]"
  dependsOn:
  - "[resourceId('Microsoft.DSC.Debug/Echo', format('Policy-{0}', copyIndex()))]"
'@
        $out = dsc -l trace config get -i $configYaml 2>$testdrive/error.log | ConvertFrom-Json
        $LASTEXITCODE | Should -Be 0 -Because (Get-Content $testdrive/error.log -Raw | Out-String)
        $out.results.Count | Should -Be 4
        $out.results[0].name | Should -Be 'Policy-0'
        $out.results[0].result.actualState.output | Should -Be 'PolicyId-0'
        $out.results[1].name | Should -Be 'Policy-1'
        $out.results[1].result.actualState.output | Should -Be 'PolicyId-1'
        $out.results[2].name | Should -Be 'Permission-0'
        $out.results[2].result.actualState.output | Should -Be 'PolicyId-0'
        $out.results[3].name | Should -Be 'Permission-1'
        $out.results[3].result.actualState.output | Should -Be 'PolicyId-1'
    }

    It 'Copy works with reference() accessing nested property from previous loop' {
        $configYaml = @'
$schema: https://aka.ms/dsc/schemas/v3/bundled/config/document.json
resources:
- name: "[format('Source-{0}', copyIndex())]"
  copy:
    name: sourceLoop
    count: 2
  type: Microsoft.DSC.Debug/Echo
  properties:
    output: "[concat('Value-', string(copyIndex(100)))]"
- name: "[format('Target-{0}', copyIndex())]"
  copy:
    name: targetLoop
    count: 2
  type: Microsoft.DSC.Debug/Echo
  properties:
    output: "[concat('Copied: ', reference(resourceId('Microsoft.DSC.Debug/Echo', format('Source-{0}', copyIndex()))).output)]"
  dependsOn:
  - "[resourceId('Microsoft.DSC.Debug/Echo', format('Source-{0}', copyIndex()))]"
'@
        $out = dsc -l trace config get -i $configYaml 2>$testdrive/error.log | ConvertFrom-Json
        $LASTEXITCODE | Should -Be 0 -Because (Get-Content $testdrive/error.log -Raw | Out-String)
        $out.results.Count | Should -Be 4
        $out.results[0].name | Should -Be 'Source-0'
        $out.results[0].result.actualState.output | Should -Be 'Value-100'
        $out.results[1].name | Should -Be 'Source-1'
        $out.results[1].result.actualState.output | Should -Be 'Value-101'
        $out.results[2].name | Should -Be 'Target-0'
        $out.results[2].result.actualState.output | Should -Be 'Copied: Value-100'
        $out.results[3].name | Should -Be 'Target-1'
        $out.results[3].result.actualState.output | Should -Be 'Copied: Value-101'
    }

    It 'Copy with multiple nested copyIndex() calls in reference()' {
        $configYaml = @'
$schema: https://aka.ms/dsc/schemas/v3/bundled/config/document.json
resources:
- name: "[format('Primary-{0}', copyIndex())]"
  copy:
    name: primaryLoop
    count: 3
  type: Microsoft.DSC.Debug/Echo
  properties:
    output: "[format('Data-{0}', add(copyIndex(), 1000))]"
- name: "[format('Secondary-{0}', copyIndex())]"
  copy:
    name: secondaryLoop
    count: 3
  type: Microsoft.DSC.Debug/Echo
  properties:
    output: "[format('From {0}: {1}', copyIndex(), reference(resourceId('Microsoft.DSC.Debug/Echo', format('Primary-{0}', copyIndex()))).output)]"
  dependsOn:
  - "[resourceId('Microsoft.DSC.Debug/Echo', format('Primary-{0}', copyIndex()))]"
'@
        $out = dsc -l trace config get -i $configYaml 2>$testdrive/error.log | ConvertFrom-Json
        $LASTEXITCODE | Should -Be 0 -Because (Get-Content $testdrive/error.log -Raw | Out-String)
        $out.results.Count | Should -Be 6
        $out.results[0].name | Should -Be 'Primary-0'
        $out.results[0].result.actualState.output | Should -Be 'Data-1000'
        $out.results[1].name | Should -Be 'Primary-1'
        $out.results[1].result.actualState.output | Should -Be 'Data-1001'
        $out.results[2].name | Should -Be 'Primary-2'
        $out.results[2].result.actualState.output | Should -Be 'Data-1002'
        $out.results[3].name | Should -Be 'Secondary-0'
        $out.results[3].result.actualState.output | Should -Be 'From 0: Data-1000'
        $out.results[4].name | Should -Be 'Secondary-1'
        $out.results[4].result.actualState.output | Should -Be 'From 1: Data-1001'
        $out.results[5].name | Should -Be 'Secondary-2'
        $out.results[5].result.actualState.output | Should -Be 'From 2: Data-1002'
    }

    
=======
    It 'Symbolic name loop works' {
        $configYaml = @'
$schema: https://aka.ms/dsc/schemas/v3/bundled/config/document.json
languageVersion: 2.2-experimental
contentVersion: 1.0.0.0
parameters:
  basePath:
    type: string
    defaultValue: DSCBicepTests
variables:
  items:
  - A
  - B
  - C
extensions:
  dsc:
    name: DesiredStateConfiguration
    version: 0.1.0
resources:
  simple_loop:
    copy:
      name: simple_loop
      count: '[length(variables(''items''))]'
    extension: dsc
    type: Microsoft.DSC.Debug/Echo
    properties:
      output: '[format(''{0}\loops_simple_{1}'', parameters(''basePath''), variables(''items'')[copyIndex()])]'
outputs:
  simpleLoopCount:
    type: int
    value: '[length(variables(''items''))]'
'@
        $out = dsc -l trace config get -i $configYaml 2>$testdrive/error.log | ConvertFrom-Json
        $LASTEXITCODE | Should -Be 0 -Because (Get-Content $testdrive/error.log -Raw | Out-String)
        $out.results.Count | Should -Be 3
        $out.results[0].name | Should -Be 'simple_loop'
        $out.results[0].result.actualState.output | Should -Be 'DSCBicepTests\loops_simple_A' -Because ($out | ConvertTo-Json -Depth 10)
        $out.results[1].name | Should -Be 'simple_loop'
        $out.results[1].result.actualState.output | Should -Be 'DSCBicepTests\loops_simple_B'
        $out.results[2].name | Should -Be 'simple_loop'
        $out.results[2].result.actualState.output | Should -Be 'DSCBicepTests\loops_simple_C'
        $out.outputs.simpleLoopCount | Should -Be 3
    }
>>>>>>> d79460fd
}<|MERGE_RESOLUTION|>--- conflicted
+++ resolved
@@ -335,7 +335,6 @@
         $out.results[1].result.actualState.output | Should -Be 'web-2'
     }
 
-<<<<<<< HEAD
     It 'Copy works with reference() to previous copy loop resource' {
         $configYaml = @'
 $schema: https://aka.ms/dsc/schemas/v3/bundled/config/document.json
@@ -442,8 +441,6 @@
         $out.results[5].result.actualState.output | Should -Be 'From 2: Data-1002'
     }
 
-    
-=======
     It 'Symbolic name loop works' {
         $configYaml = @'
 $schema: https://aka.ms/dsc/schemas/v3/bundled/config/document.json
@@ -487,5 +484,4 @@
         $out.results[2].result.actualState.output | Should -Be 'DSCBicepTests\loops_simple_C'
         $out.outputs.simpleLoopCount | Should -Be 3
     }
->>>>>>> d79460fd
 }