// Copyright (c) Microsoft Corporation.
// Licensed under the MIT License.

use crate::configure::context::{Context, ProcessMode};
use crate::configure::parameters::import_parameters;
use crate::configure::{config_doc::{ExecutionKind, IntOrExpression, Metadata, Parameter, Resource, RestartRequired, ValueOrCopy}};
use crate::discovery::discovery_trait::DiscoveryFilter;
use crate::dscerror::DscError;
use crate::dscresources::{
    {dscresource::{Capability, Invoke, get_diff, validate_properties, get_adapter_input_kind},
    invoke_result::{GetResult, SetResult, TestResult, ExportResult, ResourceSetResponse}},
    resource_manifest::{AdapterInputKind, Kind},
};
use crate::DscResource;
use crate::discovery::Discovery;
use crate::parser::Statement;
use crate::progress::{Failure, ProgressBar, ProgressFormat};
use crate::util::resource_id;
use self::config_doc::{Configuration, DataType, MicrosoftDscMetadata, Operation, SecurityContextKind};
use self::depends_on::get_resource_invocation_order;
use self::config_result::{ConfigurationExportResult, ConfigurationGetResult, ConfigurationSetResult, ConfigurationTestResult};
use self::constraints::{check_length, check_number_limits, check_allowed_values};
use rust_i18n::t;
use dsc_lib_security_context::{SecurityContext, get_security_context};
use serde_json::{Map, Value};
use std::path::PathBuf;
use std::collections::HashMap;
use tracing::{debug, info, trace, warn};
pub mod context;
pub mod config_doc;
pub mod config_result;
pub mod constraints;
pub mod depends_on;
pub mod parameters;

pub struct Configurator {
    json: String,
    config: Configuration,
    pub context: Context,
    discovery: Discovery,
    statement_parser: Statement,
    progress_format: ProgressFormat,
}

/// Add the results of an export operation to a configuration.
///
/// # Arguments
///
/// * `resource` - The resource to export.
/// * `conf` - The configuration to add the results to.
///
/// # Panics
///
/// Doesn't panic because there is a match/Some check before `unwrap()`; false positive.
///
/// # Errors
///
/// This function will return an error if the underlying resource fails.
pub fn add_resource_export_results_to_configuration(resource: &DscResource, conf: &mut Configuration, input: &str) -> Result<ExportResult, DscError> {

    let export_result = resource.export(input)?;

    if resource.kind == Kind::Exporter {
        for instance in &export_result.actual_state {
            let resource = serde_json::from_value::<Resource>(instance.clone())?;
            conf.resources.push(resource);
        }
    } else {
        for (i, instance) in export_result.actual_state.iter().enumerate() {
            let mut r: Resource = config_doc::Resource::new();
            r.resource_type.clone_from(&resource.type_name);
            let mut props: Map<String, Value> = serde_json::from_value(instance.clone())?;
            if let Some(kind) = props.remove("_kind") {
                if !kind.is_string() {
                    return Err(DscError::Parser(t!("configure.mod.propertyNotString", name = "_kind", value = kind).to_string()));
                }
                r.kind = kind.as_str().map(std::string::ToString::to_string);
            }
            r.name = if let Some(name) = props.remove("_name") {
                name.as_str()
                    .map(std::string::ToString::to_string)
                    .ok_or_else(|| DscError::Parser(t!("configure.mod.propertyNotString", name = "_name", value = name).to_string()))?
            } else {
                let resource_type_short = if let Some(pos) = resource.type_name.find('/') {
                    &resource.type_name[pos + 1..]
                } else {
                    &resource.type_name
                };
                format!("{resource_type_short}-{i}")
            };
            let mut metadata = Metadata {
                microsoft: None,
                other: Map::new(),
            };
            if let Some(security_context) = props.remove("_securityContext") {
                let security_context: SecurityContextKind = serde_json::from_value(security_context)?;
                metadata.microsoft = Some(
                        MicrosoftDscMetadata {
                            security_context: Some(security_context),
                            ..Default::default()
                        }
                );
            }
            r.properties = escape_property_values(&props)?;
            let mut properties = serde_json::to_value(&r.properties)?;
            get_metadata_from_result(None, &mut properties, &mut metadata)?;
            r.properties = Some(properties.as_object().cloned().unwrap_or_default());
            r.metadata = if metadata.microsoft.is_some() || !metadata.other.is_empty() {
                Some(metadata)
            } else {
                None
            };

            conf.resources.push(r);
        }
    }

    Ok(export_result)
}

// for values returned by resources, they may look like expressions, so we make sure to escape them in case
// they are re-used to apply configuration
fn escape_property_values(properties: &Map<String, Value>) -> Result<Option<Map<String, Value>>, DscError> {
    let mut result: Map<String, Value> = Map::new();
    for (name, value) in properties {
        match value {
            Value::Object(object) => {
                let value = escape_property_values(&object.clone())?;
                result.insert(name.clone(), serde_json::to_value(value)?);
            },
            Value::Array(array) => {
                let mut result_array: Vec<Value> = Vec::new();
                for element in array {
                    match element {
                        Value::Object(object) => {
                            let value = escape_property_values(&object.clone())?;
                            result_array.push(serde_json::to_value(value)?);
                        },
                        Value::Array(_) => {
                            return Err(DscError::Parser(t!("configure.mod.nestedArraysNotSupported").to_string()));
                        },
                        Value::String(_) => {
                            // use as_str() so that the enclosing quotes are not included for strings
                            let Some(statement) = element.as_str() else {
                                return Err(DscError::Parser(t!("configure.mod.arrayElementCouldNotTransformAsString").to_string()));
                            };
                            if statement.starts_with('[') && statement.ends_with(']') {
                                result_array.push(Value::String(format!("[{statement}")));
                            } else {
                                result_array.push(element.clone());
                            }
                        }
                        _ => {
                            result_array.push(element.clone());
                        }
                    }
                }
                result.insert(name.clone(), serde_json::to_value(result_array)?);
            },
            Value::String(_) => {
                // use as_str() so that the enclosing quotes are not included for strings
                let Some(statement) = value.as_str() else {
                    return Err(DscError::Parser(t!("configure.mod.valueCouldNotBeTransformedAsString", value = value).to_string()));
                };
                if statement.starts_with('[') && statement.ends_with(']') {
                    result.insert(name.clone(), Value::String(format!("[{statement}")));
                } else {
                    result.insert(name.clone(), value.clone());
                }
            },
            _ => {
                result.insert(name.clone(), value.clone());
            },
        }
    }
    Ok(Some(result))
}

fn add_metadata(dsc_resource: &DscResource, mut properties: Option<Map<String, Value>>, resource_metadata: Option<Metadata> ) -> Result<String, DscError> {
    if dsc_resource.kind == Kind::Adapter && get_adapter_input_kind(dsc_resource)? == AdapterInputKind::Full {
        // add metadata to the properties so the adapter knows this is a config
        let mut metadata: Map<String, Value> = Map::new();
        if let Some(resource_metadata) = resource_metadata {
            if !resource_metadata.other.is_empty() {
                metadata.extend(resource_metadata.other);
            }
        }
        let mut dsc_value = Map::new();
        dsc_value.insert("context".to_string(), Value::String("configuration".to_string()));
        metadata.insert("Microsoft.DSC".to_string(), Value::Object(dsc_value));
        if let Some(mut properties) = properties {
            properties.insert("metadata".to_string(), Value::Object(metadata));
            return Ok(serde_json::to_string(&properties)?);
        }
        properties = Some(metadata);
        return Ok(serde_json::to_string(&properties)?);
    }

    if let Some(resource_metadata) = resource_metadata {
        let other_metadata = resource_metadata.other;
        let mut props = if let Some(props) = properties {
            props
        } else {
            Map::new()
        };
        props.insert("_metadata".to_string(), Value::Object(other_metadata));
        let modified_props = Value::from(props.clone());
        if let Ok(()) = validate_properties(dsc_resource, &modified_props) {} else {
            warn!("{}", t!("configure.mod.schemaExcludesMetadata"));
            props.remove("_metadata");
        }
        return Ok(serde_json::to_string(&props)?);
    }

    match properties {
        Some(properties) => {
            Ok(serde_json::to_string(&properties)?)
        },
        _ => {
            Ok(String::new())
        }
    }
}

fn check_security_context(metadata: Option<&Metadata>) -> Result<(), DscError> {
    if metadata.is_none() {
        return Ok(());
    }

    if let Some(metadata) = &metadata {
        if let Some(microsoft_dsc) = &metadata.microsoft {
            if let Some(required_security_context) = &microsoft_dsc.security_context {
                match required_security_context {
                    SecurityContextKind::Current => {
                        // no check needed
                    },
                    SecurityContextKind::Elevated => {
                        if get_security_context() != SecurityContext::Admin {
                            return Err(DscError::SecurityContext(t!("configure.mod.elevationRequired").to_string()));
                        }
                    },
                    SecurityContextKind::Restricted => {
                        if get_security_context() != SecurityContext::User {
                            return Err(DscError::SecurityContext(t!("configure.mod.restrictedRequired").to_string()));
                        }
                    },
                }
            }
        }
    }

    Ok(())
}

fn get_metadata_from_result(mut context: Option<&mut Context>, result: &mut Value, metadata: &mut Metadata) -> Result<(), DscError> {
    if let Some(metadata_value) = result.get("_metadata") {
        if let Some(metadata_map) = metadata_value.as_object() {
            for (key, value) in metadata_map {
                if key.starts_with("Microsoft.DSC") {
                    warn!("{}", t!("configure.mod.metadataMicrosoftDscIgnored", key = key));
                    continue;
                }
                if let Some(ref mut context) = context {
                    if key == "_restartRequired" {
                        if let Ok(restart_required) = serde_json::from_value::<Vec<RestartRequired>>(value.clone()) {
                            context.restart_required.get_or_insert_with(Vec::new).extend(restart_required);
                        } else {
                            warn!("{}", t!("configure.mod.metadataRestartRequiredInvalid", value = value));
                            continue;
                        }
                    }
                }
                metadata.other.insert(key.clone(), value.clone());
            }
        } else {
            return Err(DscError::Parser(t!("configure.mod.metadataNotObject", value = metadata_value).to_string()));
        }
        if let Some(value_map) = result.as_object_mut() {
            value_map.remove("_metadata");
        }
    }
    Ok(())
}

impl Configurator {
    /// Create a new `Configurator` instance.
    ///
    /// # Arguments
    ///
    /// * `config` - The configuration to use in JSON.
    ///
    /// # Errors
    ///
    /// This function will return an error if the configuration is invalid or the underlying discovery fails.
    pub fn new(json: &str, progress_format: ProgressFormat) -> Result<Configurator, DscError> {
        let discovery = Discovery::new();
        let mut config = Configurator {
            json: json.to_owned(),
            config: Configuration::new(),
            context: Context::new(),
            discovery: discovery.clone(),
            statement_parser: Statement::new()?,
            progress_format,
        };
        config.validate_config()?;
        for extension in discovery.extensions.values() {
            config.context.extensions.push(extension.clone());
        }
        Ok(config)
    }

    /// Get the configuration.
    ///
    /// # Returns
    ///
    /// * `&Configuration` - The configuration.
    #[must_use]
    pub fn get_config(&self) -> &Configuration {
        &self.config
    }

    /// Get the discovery.
    ///
    /// # Returns
    ///
    /// * `&Discovery` - The discovery.
    pub fn discovery(&mut self) -> &mut Discovery {
        &mut self.discovery
    }

    fn get_properties(&mut self, resource: &Resource, resource_kind: &Kind) -> Result<Option<Map<String, Value>>, DscError> {
        // Restore copy loop context from resource tags if present
        if let Some(tags) = &resource.tags {
            for (key, value) in tags {
                if let Some(loop_name) = key.strip_prefix("__dsc_copy_loop_") {
                    if let Some(index) = value.as_i64() {
                        self.context.copy.insert(loop_name.to_string(), index);
                        self.context.copy_current_loop_name = loop_name.to_string();
                    }
                }
            }
        }

        let result = match resource_kind {
            Kind::Group => {
                // if Group resource, we leave it to the resource to handle expressions
                Ok(resource.properties.clone())
            },
            _ => {
                Ok(invoke_property_expressions(&mut self.statement_parser, &self.context, resource.properties.as_ref())?)
            },
        };

        // Clear copy context after property evaluation
        self.context.copy.clear();
        self.context.copy_current_loop_name.clear();

        result
    }

    /// Invoke the get operation on a resource.
    ///
    /// # Returns
    ///
    /// * `ConfigurationGetResult` - The result of the get operation.
    ///
    /// # Errors
    ///
    /// This function will return an error if the underlying resource fails.
    pub fn invoke_get(&mut self) -> Result<ConfigurationGetResult, DscError> {
        let mut result = ConfigurationGetResult::new();
        let resources = get_resource_invocation_order(&self.config, &mut self.statement_parser, &mut self.context)?;
        let mut progress = ProgressBar::new(resources.len() as u64, self.progress_format)?;
        let discovery = &mut self.discovery.clone();
        for resource in resources {
            let evaluated_name = self.evaluate_resource_name(&resource.name)?;

            progress.set_resource(&evaluated_name, &resource.resource_type);
            progress.write_activity(format!("Get '{evaluated_name}'").as_str());
            if self.skip_resource(&resource)? {
                progress.write_increment(1);
                continue;
            }
            let Some(dsc_resource) = discovery.find_resource(&resource.resource_type, resource.api_version.as_deref()) else {
                return Err(DscError::ResourceNotFound(resource.resource_type, resource.api_version.as_deref().unwrap_or("").to_string()));
            };
            let properties = self.get_properties(&resource, &dsc_resource.kind)?;
            let filter = add_metadata(dsc_resource, properties, resource.metadata.clone())?;
            let start_datetime = chrono::Local::now();
            let mut get_result = match dsc_resource.get(&filter) {
                Ok(result) => result,
                Err(e) => {
                    progress.set_failure(get_failure_from_error(&e));
                    progress.write_increment(1);
                    return Err(e);
                },
            };
            let end_datetime = chrono::Local::now();
            let mut metadata = Metadata {
                microsoft: Some(
                    MicrosoftDscMetadata::new_with_duration(&start_datetime, &end_datetime)
                ),
                other: Map::new(),
            };

            match &mut get_result {
                GetResult::Resource(ref mut resource_result) => {
                    self.context.references.insert(resource_id(&resource.resource_type, &evaluated_name), serde_json::to_value(&resource_result.actual_state)?);
                    get_metadata_from_result(Some(&mut self.context), &mut resource_result.actual_state, &mut metadata)?;
                },
                GetResult::Group(group) => {
                    let mut results = Vec::<Value>::new();
                    for result in group {
                        results.push(serde_json::to_value(&result.result)?);
                    }
                    self.context.references.insert(resource_id(&resource.resource_type, &evaluated_name), Value::Array(results.clone()));
                },
            }
            let resource_result = config_result::ResourceGetResult {
                metadata: Some(metadata),
                name: evaluated_name,
                resource_type: resource.resource_type.clone(),
                result: get_result.clone(),
            };
            result.results.push(resource_result);
            progress.set_result(&serde_json::to_value(get_result)?);
            progress.write_increment(1);
        }

        result.metadata = Some(
            self.get_result_metadata(Operation::Get)
        );
        self.process_output()?;
        if !self.context.outputs.is_empty() {
            result.outputs = Some(self.context.outputs.clone());
        }
        Ok(result)
    }

    /// Invoke the set operation on a resource.
    ///
    /// # Arguments
    ///
    /// * `skip_test` - Whether to skip the test operation.
    ///
    /// # Returns
    ///
    /// * `ConfigurationSetResult` - The result of the set operation.
    ///
    /// # Errors
    ///
    /// This function will return an error if the underlying resource fails.
    #[allow(clippy::too_many_lines)]
    pub fn invoke_set(&mut self, skip_test: bool) -> Result<ConfigurationSetResult, DscError> {
        let mut result = ConfigurationSetResult::new();
        let resources = get_resource_invocation_order(&self.config, &mut self.statement_parser, &mut self.context)?;
        let mut progress = ProgressBar::new(resources.len() as u64, self.progress_format)?;
        let discovery = &mut self.discovery.clone();
        for resource in resources {
            let evaluated_name = self.evaluate_resource_name(&resource.name)?;

            progress.set_resource(&evaluated_name, &resource.resource_type);
            progress.write_activity(format!("Set '{evaluated_name}'").as_str());
            if self.skip_resource(&resource)? {
                progress.write_increment(1);
                continue;
            }
            let Some(dsc_resource) = discovery.find_resource(&resource.resource_type, resource.api_version.as_deref()) else {
                return Err(DscError::ResourceNotFound(resource.resource_type, resource.api_version.as_deref().unwrap_or("").to_string()));
            };
            let properties = self.get_properties(&resource, &dsc_resource.kind)?;
            debug!("resource_type {}", &resource.resource_type);

            // see if the properties contains `_exist` and is false
            let exist = match &properties {
                Some(property_map) => {
                    if let Some(exist) = property_map.get("_exist") {
                        !matches!(exist, Value::Bool(false))
                    } else {
                        true
                    }
                },
                _ => {
                    true
                }
            };

            let desired = add_metadata(dsc_resource, properties, resource.metadata.clone())?;
            trace!("{}", t!("configure.mod.desired", state = desired));

            let start_datetime;
            let end_datetime;
            let mut set_result;
            if exist || dsc_resource.capabilities.contains(&Capability::SetHandlesExist) {
                debug!("{}", t!("configure.mod.handlesExist"));
                start_datetime = chrono::Local::now();
                set_result = match dsc_resource.set(&desired, skip_test, &self.context.execution_type) {
                    Ok(result) => result,
                    Err(e) => {
                        progress.set_failure(get_failure_from_error(&e));
                        progress.write_increment(1);
                        return Err(e);
                    },
                };
                end_datetime = chrono::Local::now();
            } else if dsc_resource.capabilities.contains(&Capability::Delete) {
                debug!("{}", t!("configure.mod.implementsDelete"));
                if self.context.execution_type == ExecutionKind::WhatIf {
                    // Let the resource handle WhatIf via set (-w), which may route to delete
                    start_datetime = chrono::Local::now();
                    set_result = match dsc_resource.set(&desired, skip_test, &self.context.execution_type) {
                        Ok(result) => result,
                        Err(e) => {
                            progress.set_failure(get_failure_from_error(&e));
                            progress.write_increment(1);
                            return Err(e);
                        },
                    };
                    end_datetime = chrono::Local::now();
                } else {
                    let before_result = match dsc_resource.get(&desired) {
                        Ok(result) => result,
                        Err(e) => {
                            progress.set_failure(get_failure_from_error(&e));
                            progress.write_increment(1);
                            return Err(e);
                        },
                    };
                    start_datetime = chrono::Local::now();
                    if let Err(e) = dsc_resource.delete(&desired) {
                        progress.set_failure(get_failure_from_error(&e));
                        progress.write_increment(1);
                        return Err(e);
                    }
                    let after_result = match dsc_resource.get(&desired) {
                        Ok(result) => result,
                        Err(e) => {
                            progress.set_failure(get_failure_from_error(&e));
                            progress.write_increment(1);
                            return Err(e);
                        },
                    };
                    // convert get result to set result
                    set_result = match before_result {
                        GetResult::Resource(before_response) => {
                            let GetResult::Resource(after_result) = after_result else {
                                return Err(DscError::NotSupported(t!("configure.mod.groupNotSupportedForDelete").to_string()))
                            };
                            let diff = get_diff(&before_response.actual_state, &after_result.actual_state);
                            let mut before: Map<String, Value> = serde_json::from_value(before_response.actual_state)?;
                            // a `get` will return a `result` property, but an actual `set` will have that as `resources`
                            if before.contains_key("result") && !before.contains_key("resources") {
                                before.insert("resources".to_string(), before["result"].clone());
                                before.remove("result");
                            }
                            let before_value = serde_json::to_value(&before)?;
                            SetResult::Resource(ResourceSetResponse {
                                before_state: before_value.clone(),
                                after_state: after_result.actual_state,
                                changed_properties: Some(diff),
                            })
                        },
                        GetResult::Group(_) => {
                            return Err(DscError::NotSupported(t!("configure.mod.groupNotSupportedForDelete").to_string()))
                        },
                    };
                    end_datetime = chrono::Local::now();
                }
            } else {
                return Err(DscError::NotImplemented(t!("configure.mod.deleteNotSupported", resource = resource.resource_type).to_string()));
            }

            let mut metadata = Metadata {
                microsoft: Some(
                    MicrosoftDscMetadata::new_with_duration(&start_datetime, &end_datetime)
                ),
                other: Map::new(),
            };
            match &mut set_result {
                SetResult::Resource(resource_result) => {
                    self.context.references.insert(resource_id(&resource.resource_type, &evaluated_name), serde_json::to_value(&resource_result.after_state)?);
                    get_metadata_from_result(Some(&mut self.context), &mut resource_result.after_state, &mut metadata)?;
                },
                SetResult::Group(group) => {
                    let mut results = Vec::<Value>::new();
                    for result in group {
                        results.push(serde_json::to_value(&result.result)?);
                    }
                    self.context.references.insert(resource_id(&resource.resource_type, &evaluated_name), Value::Array(results.clone()));
                },
            }
            let resource_result = config_result::ResourceSetResult {
                metadata: Some(metadata),
                name: evaluated_name,
                resource_type: resource.resource_type.clone(),
                result: set_result.clone(),
            };
            result.results.push(resource_result);
            progress.set_result(&serde_json::to_value(set_result)?);
            progress.write_increment(1);
        }

        result.metadata = Some(
            self.get_result_metadata(Operation::Set)
        );
        self.process_output()?;
        if !self.context.outputs.is_empty() {
            result.outputs = Some(self.context.outputs.clone());
        }
        Ok(result)
    }

    /// Invoke the test operation on a resource.
    ///
    /// # Returns
    ///
    /// * `ConfigurationTestResult` - The result of the test operation.
    ///
    /// # Errors
    ///
    /// This function will return an error if the underlying resource fails.
    pub fn invoke_test(&mut self) -> Result<ConfigurationTestResult, DscError> {
        let mut result = ConfigurationTestResult::new();
        let resources = get_resource_invocation_order(&self.config, &mut self.statement_parser, &mut self.context)?;
        let mut progress = ProgressBar::new(resources.len() as u64, self.progress_format)?;
        let discovery = &mut self.discovery.clone();
        for resource in resources {
            let evaluated_name = self.evaluate_resource_name(&resource.name)?;

            progress.set_resource(&evaluated_name, &resource.resource_type);
            progress.write_activity(format!("Test '{evaluated_name}'").as_str());
            if self.skip_resource(&resource)? {
                progress.write_increment(1);
                continue;
            }
            let Some(dsc_resource) = discovery.find_resource(&resource.resource_type, resource.api_version.as_deref()) else {
                return Err(DscError::ResourceNotFound(resource.resource_type, resource.api_version.as_deref().unwrap_or("").to_string()));
            };
            let properties = self.get_properties(&resource, &dsc_resource.kind)?;
            debug!("resource_type {}", &resource.resource_type);
            let expected = add_metadata(dsc_resource, properties, resource.metadata.clone())?;
            trace!("{}", t!("configure.mod.expectedState", state = expected));
            let start_datetime = chrono::Local::now();
            let mut test_result = match dsc_resource.test(&expected) {
                Ok(result) => result,
                Err(e) => {
                    progress.set_failure(get_failure_from_error(&e));
                    progress.write_increment(1);
                    return Err(e);
                },
            };
            let end_datetime = chrono::Local::now();
            let mut metadata = Metadata {
                microsoft: Some(
                    MicrosoftDscMetadata::new_with_duration(&start_datetime, &end_datetime)
                ),
                other: Map::new(),
            };
            match &mut test_result {
                TestResult::Resource(resource_test_result) => {
                    self.context.references.insert(resource_id(&resource.resource_type, &evaluated_name), serde_json::to_value(&resource_test_result.actual_state)?);
                    get_metadata_from_result(Some(&mut self.context), &mut resource_test_result.actual_state, &mut metadata)?;
                },
                TestResult::Group(group) => {
                    let mut results = Vec::<Value>::new();
                    for result in group {
                        results.push(serde_json::to_value(&result.result)?);
                    }
                    self.context.references.insert(resource_id(&resource.resource_type, &evaluated_name), Value::Array(results.clone()));
                },
            }
            let resource_result = config_result::ResourceTestResult {
                metadata: Some(metadata),
                name: evaluated_name,
                resource_type: resource.resource_type.clone(),
                result: test_result.clone(),
            };
            result.results.push(resource_result);
            progress.set_result( &serde_json::to_value(test_result)?);
            progress.write_increment(1);
        }

        result.metadata = Some(
            self.get_result_metadata(Operation::Test)
        );
        self.process_output()?;
        if !self.context.outputs.is_empty() {
            result.outputs = Some(self.context.outputs.clone());
        }
        Ok(result)
    }

    /// Invoke the export operation on a configuration.
    ///
    /// # Returns
    ///
    /// * `ConfigurationExportResult` - The result of the export operation.
    ///
    /// # Errors
    ///
    /// This function will return an error if the underlying resource fails.
    pub fn invoke_export(&mut self) -> Result<ConfigurationExportResult, DscError> {
        let mut result = ConfigurationExportResult::new();
        let mut conf = config_doc::Configuration::new();
        conf.metadata.clone_from(&self.config.metadata);

        let mut progress = ProgressBar::new(self.config.resources.len() as u64, self.progress_format)?;
        let resources = self.config.resources.clone();
        let discovery = &mut self.discovery.clone();
        for resource in &resources {
            let evaluated_name = self.evaluate_resource_name(&resource.name)?;

            progress.set_resource(&evaluated_name, &resource.resource_type);
            progress.write_activity(format!("Export '{evaluated_name}'").as_str());
            if self.skip_resource(resource)? {
                progress.write_increment(1);
                continue;
            }
            let Some(dsc_resource) = discovery.find_resource(&resource.resource_type, resource.api_version.as_deref()) else {
                return Err(DscError::ResourceNotFound(resource.resource_type.clone(), resource.api_version.as_deref().unwrap_or("").to_string()));
            };
            let properties = self.get_properties(resource, &dsc_resource.kind)?;
            let input = add_metadata(dsc_resource, properties, resource.metadata.clone())?;
            trace!("{}", t!("configure.mod.exportInput", input = input));
            let export_result = match add_resource_export_results_to_configuration(dsc_resource, &mut conf, input.as_str()) {
                Ok(result) => result,
                Err(e) => {
                    progress.set_failure(get_failure_from_error(&e));
                    progress.write_increment(1);
                    return Err(e);
                },
            };
            self.context.references.insert(resource_id(&resource.resource_type, &evaluated_name), serde_json::to_value(&export_result.actual_state)?);
            progress.set_result(&serde_json::to_value(export_result)?);
            progress.write_increment(1);
        }

        let export_metadata = self.get_result_metadata(Operation::Export);
        match conf.metadata {
            Some(mut metadata) => {
                metadata.microsoft = export_metadata.microsoft;
                conf.metadata = Some(metadata);
            },
            _ => {
                conf.metadata = Some(export_metadata);
            },
        }

        result.result = Some(conf);
        self.process_output()?;
        if !self.context.outputs.is_empty() {
            result.outputs = Some(self.context.outputs.clone());
        }
        Ok(result)
    }

    fn skip_resource(&mut self, resource: &Resource) -> Result<bool, DscError> {
        if let Some(condition) = &resource.condition {
            let condition_result = self.statement_parser.parse_and_execute(condition, &self.context)?;
            if condition_result != Value::Bool(true) {
                info!("{}", t!("configure.config_doc.skippingResource", name = resource.name, condition = condition, result = condition_result));
                return Ok(true);
            }
        }
        Ok(false)
    }

    /// Process the outputs defined in the configuration.
    ///
    /// # Errors
    ///
    /// This function will return an error if the output processing fails.
    pub fn process_output(&mut self) -> Result<(), DscError> {
        if self.config.outputs.is_none() || self.context.execution_type == ExecutionKind::WhatIf {
            return Ok(());
        }
        if let Some(outputs) = &self.config.outputs {
            for (name, output) in outputs {
                if let Some(condition) = &output.condition {
                    let condition_result = self.statement_parser.parse_and_execute(condition, &self.context)?;
                    if condition_result != Value::Bool(true) {
                        info!("{}", t!("configure.mod.skippingOutput", name = name));
                        continue;
                    }
                }

                if let ValueOrCopy::Value(value) = &output.value_or_copy {
                    let value_result = self.statement_parser.parse_and_execute(value, &self.context)?;
                    if output.r#type == DataType::SecureString || output.r#type == DataType::SecureObject {
                        warn!("{}", t!("configure.mod.secureOutputSkipped", name = name));
                        continue;
                    }
                    // TODO: handle nullable when supported
                    if value_result.is_string() && output.r#type != DataType::String ||
                        value_result.is_i64() && output.r#type != DataType::Int ||
                        value_result.is_boolean() && output.r#type != DataType::Bool ||
                        value_result.is_array() && output.r#type != DataType::Array ||
                        value_result.is_object() && output.r#type != DataType::Object {
                            return Err(DscError::Validation(t!("configure.mod.outputTypeNotMatch", name = name, expected_type = output.r#type).to_string()));
                    }
                    self.context.outputs.insert(name.clone(), value_result);
                } else {
                    warn!("{}", t!("configure.mod.copyNotSupported", name = name));
                }
            }
        }
        Ok(())
    }

    /// Set the mounted path for the configuration.
    ///
    /// # Arguments
    ///
    /// * `system_root` - The system root to set.
    pub fn set_system_root(&mut self, system_root: &str) {
        self.context.system_root = PathBuf::from(system_root);
    }

    /// Set the parameters and variables context for the configuration.
    ///
    /// # Arguments
    ///
    /// * `parameters_input` - The parameters to set.
    ///
    /// # Errors
    ///
    /// This function will return an error if the parameters are invalid.
    pub fn set_context(&mut self, parameters_input: Option<&Value>) -> Result<(), DscError> {
        let config = serde_json::from_str::<Configuration>(self.json.as_str())?;

        self.context.extensions = self.discovery.extensions.values().cloned().collect();
        self.set_parameters(parameters_input, &config)?;
        self.set_variables(&config)?;
        self.set_user_functions(&config)?;
        Ok(())
    }

    fn set_parameters(&mut self, parameters_input: Option<&Value>, config: &Configuration) -> Result<(), DscError> {
        let Some(parameters) = &config.parameters else {
            if parameters_input.is_none() {
                info!("{}", t!("configure.mod.noParameters"));
                return Ok(());
            }
            return Err(DscError::Validation(t!("configure.mod.noParametersDefined").to_string()));
        };

        // process input parameters first
        if let Some(parameters_input) = parameters_input {
            let input_parameters: HashMap<String, Value> = import_parameters(parameters_input)?;
            for (name, value) in input_parameters {
                if let Some(constraint) = parameters.get(&name) {
                    debug!("Validating parameter '{name}'");
                    check_length(&name, &value, constraint)?;
                    check_allowed_values(&name, &value, constraint)?;
                    check_number_limits(&name, &value, constraint)?;
                    // TODO: additional array constraints
                    // TODO: object constraints

                    validate_parameter_type(&name, &value, &constraint.parameter_type)?;
                    if constraint.parameter_type == DataType::SecureString || constraint.parameter_type == DataType::SecureObject {
                        info!("{}", t!("configure.mod.setSecureParameter", name = name));
                    } else {
                        info!("{}", t!("configure.mod.setParameter", name = name, value = value));
                    }

                    self.context.parameters.insert(name.clone(), (value.clone(), constraint.parameter_type.clone()));
                    if let Some(parameters) = &mut self.config.parameters {
                        if let Some(parameter) = parameters.get_mut(&name) {
                            parameter.default_value = Some(value);
                        }
                    }
                }
                else {
                    return Err(DscError::Validation(t!("configure.mod.parameterNotDefined", name = name).to_string()));
                }
            }
        }

        // Now process default values for parameters that weren't provided in input
        let mut unresolved_parameters: HashMap<String, &Parameter> = parameters
            .iter()
            .filter(|(name, _)| !self.context.parameters.contains_key(*name))
            .map(|(k, v)| (k.clone(), v))
            .collect();

        while !unresolved_parameters.is_empty() {
            let mut resolved_in_this_pass = Vec::new();

            for (name, parameter) in &unresolved_parameters {
                debug!("{}", t!("configure.mod.processingParameter", name = name));
                if let Some(default_value) = &parameter.default_value {
                    debug!("{}", t!("configure.mod.setDefaultParameter", name = name));
                    let value_result = if default_value.is_string() {
                        if let Some(value) = default_value.as_str() {
                            self.context.process_mode = ProcessMode::ParametersDefault;
                            let result = self.statement_parser.parse_and_execute(value, &self.context);
                            self.context.process_mode = ProcessMode::Normal;
                            result
                        } else {
                            return Err(DscError::Parser(t!("configure.mod.defaultStringNotDefined").to_string()));
                        }
                    } else {
                        Ok(default_value.clone())
                    };

                    if let Ok(value) = value_result {
                        check_length(name, &value, parameter)?;
                        check_allowed_values(name, &value, parameter)?;
                        check_number_limits(name, &value, parameter)?;
                        validate_parameter_type(name, &value, &parameter.parameter_type)?;
                        self.context.parameters.insert(name.to_string(), (value, parameter.parameter_type.clone()));
                        resolved_in_this_pass.push(name.clone());
                    }
                } else {
                    resolved_in_this_pass.push(name.clone());
                }
            }

            if resolved_in_this_pass.is_empty() {
                let unresolved_names: Vec<_> = unresolved_parameters.keys().map(std::string::String::as_str).collect();
                return Err(DscError::Validation(t!("configure.mod.circularDependency", parameters = unresolved_names.join(", ")).to_string()));
            }

            for name in &resolved_in_this_pass {
                unresolved_parameters.remove(name);
            }
        }

        Ok(())
    }

    fn set_variables(&mut self, config: &Configuration) -> Result<(), DscError> {
        let Some(variables) = &config.variables else {
            debug!("{}", t!("configure.mod.noVariables"));
            return Ok(());
        };

        for (name, value) in variables {
            let new_value = if let Some(string) = value.as_str() {
                self.statement_parser.parse_and_execute(string, &self.context)?
            }
            else {
                value.clone()
            };
            info!("{}", t!("configure.mod.setVariable", name = name, value = new_value));
            self.context.variables.insert(name.to_string(), new_value);
        }
        Ok(())
    }

    fn set_user_functions(&mut self, config: &Configuration) -> Result<(), DscError> {
        let Some(functions) = &config.functions else {
            return Ok(());
        };

        for user_function in functions {
            for (function_name, function_definition) in &user_function.members {
                if self.context.user_functions.contains_key(&format!("{}.{}", user_function.namespace, function_name)) {
                    return Err(DscError::Validation(t!("configure.mod.userFunctionAlreadyDefined", name = function_name, namespace = user_function.namespace).to_string()));
                }
                debug!("{}", t!("configure.mod.addingUserFunction", name = format!("{}.{}", user_function.namespace, function_name)));
                self.context.user_functions.insert(format!("{}.{}", user_function.namespace, function_name), function_definition.clone());
            }
        }
        Ok(())
    }

    fn get_result_metadata(&self, operation: Operation) -> Metadata {
        let end_datetime = chrono::Local::now();
        let version = self
            .context
            .dsc_version
            .clone()
            .unwrap_or_else(|| env!("CARGO_PKG_VERSION").to_string());
        Metadata {
            microsoft: Some(
                MicrosoftDscMetadata {
                    version: Some(version),
                    operation: Some(operation),
                    execution_type: Some(self.context.execution_type.clone()),
                    start_datetime: Some(self.context.start_datetime.to_rfc3339()),
                    end_datetime: Some(end_datetime.to_rfc3339()),
                    duration: Some(end_datetime.signed_duration_since(self.context.start_datetime).to_string()),
                    security_context: Some(self.context.security_context.clone()),
                    restart_required: self.context.restart_required.clone(),
                }
            ),
            other: Map::new(),
        }
    }

    fn validate_config(&mut self) -> Result<(), DscError> {
        let config: Configuration = serde_json::from_str(self.json.as_str())?;
        check_security_context(config.metadata.as_ref())?;

        // Perform discovery of resources used in config
        // create an array of DiscoveryFilter using the resource types and api_versions from the config
        let mut discovery_filter: Vec<DiscoveryFilter> = Vec::new();
        let config_copy = config.clone();
        for resource in config_copy.resources {
            let filter = DiscoveryFilter::new(&resource.resource_type, resource.api_version.clone());
            if !discovery_filter.contains(&filter) {
                discovery_filter.push(filter);
            }
            // defer actual unrolling until parameters are available
            if let Some(copy) = &resource.copy {
                debug!("{}", t!("configure.mod.validateCopy", name = &copy.name, count = copy.count));
                if copy.mode.is_some() {
                    return Err(DscError::Validation(t!("configure.mod.copyModeNotSupported").to_string()));
                }
                if copy.batch_size.is_some() {
                    return Err(DscError::Validation(t!("configure.mod.copyBatchSizeNotSupported").to_string()));
                }
            }
        }

        self.discovery.find_resources(&discovery_filter, self.progress_format);
        self.config = config;
        Ok(())
    }

<<<<<<< HEAD
    /// Unroll copy loops in the configuration.
    /// This method should be called after parameters have been set in the context.
    fn unroll_copy_loops(&mut self) -> Result<(), DscError> {
        let mut config = self.config.clone();
        let config_copy = config.clone();

        for resource in config_copy.resources {
            // if the resource contains `Copy`, unroll it
            if let Some(copy) = &resource.copy {
                debug!("{}", t!("configure.mod.unrollingCopy", name = &copy.name, count = copy.count));
                self.context.process_mode = ProcessMode::Copy;
                self.context.copy_current_loop_name.clone_from(&copy.name);
                let mut copy_resources = Vec::<Resource>::new();
                let count: i64 = match &copy.count {
                    IntOrExpression::Int(i) => *i,
                    IntOrExpression::Expression(e) => {
                        let Value::Number(n) = self.statement_parser.parse_and_execute(e, &self.context)? else {
                            return Err(DscError::Parser(t!("configure.mod.copyCountResultNotInteger", expression = e).to_string()))
                        };
                        n.as_i64().ok_or_else(|| DscError::Parser(t!("configure.mod.copyCountResultNotInteger", expression = e).to_string()))?
                    },
                };
                for i in 0..count {
                    self.context.copy.insert(copy.name.clone(), i);
                    let mut new_resource = resource.clone();
                    let Value::String(new_name) = self.statement_parser.parse_and_execute(&resource.name, &self.context)? else {
                        return Err(DscError::Parser(t!("configure.mod.copyNameResultNotString").to_string()))
                    };
                    new_resource.name = new_name.to_string();

                    // Keep properties as-is during copy unrolling
                    // They contain expressions that will be evaluated during resource execution
                    // This allows reference() and copyIndex() to work correctly
                    new_resource.properties = resource.properties.clone();

                    // Store copy loop metadata in tags for later retrieval during execution
                    if new_resource.tags.is_none() {
                        new_resource.tags = Some(Map::new());
                    }
                    if let Some(tags) = &mut new_resource.tags {
                        tags.insert(format!("__dsc_copy_loop_{}", copy.name), Value::Number(i.into()));
                    }

                    new_resource.copy = None;
                    copy_resources.push(new_resource);
                }
                self.context.process_mode = ProcessMode::Normal;
                // replace current resource with the unrolled copy resources
                config.resources.retain(|r| *r != resource);
                config.resources.extend(copy_resources);
            }
        }

        self.config = config;
        Ok(())
    }

=======
>>>>>>> d79460fd
    /// Evaluate resource name expression and return the resolved name.
    ///
    /// This method evaluates DSC expressions in a resource name, handling both
    /// expressions and literals appropriately.
    ///
    /// # Arguments
    /// * `name` - The resource name that should be evaluated
    ///
    /// # Returns
    /// * `String` - The evaluated resource name
    ///
    /// # Errors
    ///
    /// This function will return an error if:
    /// - Resource name expression evaluation fails
    /// - Expression does not result in a string value
    /// - Statement parser encounters invalid syntax
    fn evaluate_resource_name(&mut self, name: &str) -> Result<String, DscError> {
        if self.context.process_mode == ProcessMode::Copy {
            return Ok(name.to_string());
        }

        // evaluate the resource name (handles both expressions and literals)
        let Value::String(evaluated_name) = self.statement_parser.parse_and_execute(name, &self.context)? else {
            return Err(DscError::Parser(t!("configure.mod.nameResultNotString").to_string()))
        };

        Ok(evaluated_name)
    }
}

pub fn invoke_property_expressions(parser: &mut Statement, context: &Context, properties: Option<&Map<String, Value>>) -> Result<Option<Map<String, Value>>, DscError> {
    debug!("{}", t!("configure.mod.invokePropertyExpressions"));
    if properties.is_none() {
        return Ok(None);
    }

    let mut result: Map<String, Value> = Map::new();
    if let Some(properties) = properties {
        for (name, value) in properties {
            trace!("{}", t!("configure.mod.invokeExpression", name = name, value = value));
            match value {
                Value::Object(object) => {
                    let value = invoke_property_expressions(parser, context, Some(object))?;
                    result.insert(name.clone(), serde_json::to_value(value)?);
                },
                Value::Array(array) => {
                    let mut result_array: Vec<Value> = Vec::new();
                    for element in array {
                        match element {
                            Value::Object(object) => {
                                let value = invoke_property_expressions(parser, context, Some(object))?;
                                result_array.push(serde_json::to_value(value)?);
                            },
                            Value::Array(_) => {
                                return Err(DscError::Parser(t!("configure.mod.nestedArraysNotSupported").to_string()));
                            },
                            Value::String(_) => {
                                // use as_str() so that the enclosing quotes are not included for strings
                                let Some(statement) = element.as_str() else {
                                    return Err(DscError::Parser(t!("configure.mod.arrayElementCouldNotTransformAsString").to_string()));
                                };
                                let statement_result = parser.parse_and_execute(statement, context)?;
                                let Some(string_result) = statement_result.as_str() else {
                                    return Err(DscError::Parser(t!("configure.mod.arrayElementCouldNotTransformAsString").to_string()));
                                };
                                result_array.push(Value::String(string_result.to_string()));
                            }
                            _ => {
                                result_array.push(element.clone());
                            }
                        }
                    }
                    result.insert(name.clone(), serde_json::to_value(result_array)?);
                },
                Value::String(_) => {
                    // use as_str() so that the enclosing quotes are not included for strings
                    let Some(statement) = value.as_str() else {
                        return Err(DscError::Parser(t!("configure.mod.valueCouldNotBeTransformedAsString", value = value).to_string()));
                    };
                    let statement_result = parser.parse_and_execute(statement, context)?;
                    if let Some(string_result) = statement_result.as_str() {
                        result.insert(name.clone(), Value::String(string_result.to_string()));
                    } else {
                        result.insert(name.clone(), statement_result);
                    }
                },
                _ => {
                    result.insert(name.clone(), value.clone());
                },
            }
        }
    }
    Ok(Some(result))
}


/// Validate that a parameter value matches the expected type.
///
/// # Arguments
/// * `name` - The name of the parameter.
/// * `value` - The value of the parameter.
/// * `parameter_type` - The expected type of the parameter.
///
/// # Returns
/// * `Result<(), DscError>` - Ok if the value matches the expected type, Err otherwise.
///
/// # Errors
/// This function will return an error if the value does not match the expected type.
///
pub fn validate_parameter_type(name: &str, value: &Value, parameter_type: &DataType) -> Result<(), DscError> {
    match parameter_type {
        DataType::String | DataType::SecureString => {
            if !value.is_string() {
                return Err(DscError::Validation(t!("configure.mod.parameterNotString", name = name).to_string()));
            }
        },
        DataType::Int => {
            if !value.is_i64() {
                return Err(DscError::Validation(t!("configure.mod.parameterNotInteger", name = name).to_string()));
            }
        },
        DataType::Bool => {
            if !value.is_boolean() {
                return Err(DscError::Validation(t!("configure.mod.parameterNotBoolean", name = name).to_string()));
            }
        },
        DataType::Array => {
            if !value.is_array() {
                return Err(DscError::Validation(t!("configure.mod.parameterNotArray", name = name).to_string()));
            }
        },
        DataType::Object | DataType::SecureObject => {
            if !value.is_object() {
                return Err(DscError::Validation(t!("configure.mod.parameterNotObject", name = name).to_string()));
            }
        },
    }

    Ok(())
}

fn get_failure_from_error(err: &DscError) -> Option<Failure> {
    match err {
        DscError::CommandExit(_resource, exit_code, reason) => {
            Some(Failure {
                message: reason.to_string(),
                exit_code: *exit_code,
            })
        },
        DscError::CommandExitFromManifest(_resource, exit_code, reason) => {
            Some(Failure {
                message: reason.to_string(),
                exit_code: *exit_code,
            })
        },
        _ => None,
    }
}<|MERGE_RESOLUTION|>--- conflicted
+++ resolved
@@ -1019,7 +1019,6 @@
         Ok(())
     }
 
-<<<<<<< HEAD
     /// Unroll copy loops in the configuration.
     /// This method should be called after parameters have been set in the context.
     fn unroll_copy_loops(&mut self) -> Result<(), DscError> {
@@ -1077,8 +1076,6 @@
         Ok(())
     }
 
-=======
->>>>>>> d79460fd
     /// Evaluate resource name expression and return the resolved name.
     ///
     /// This method evaluates DSC expressions in a resource name, handling both
