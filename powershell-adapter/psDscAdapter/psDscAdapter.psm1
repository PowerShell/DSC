# Copyright (c) Microsoft Corporation.
# Licensed under the MIT License.

$script:CurrentCacheSchemaVersion = 2

function Write-DscTrace {
    param(
        [Parameter(Mandatory = $false)]
        [ValidateSet('Error', 'Warn', 'Info', 'Debug', 'Trace')]
        [string]$Operation = 'Debug',

        [Parameter(Mandatory = $true, ValueFromPipeline = $true)]
        [string]$Message
    )

    $trace = @{$Operation.ToLower() = $Message } | ConvertTo-Json -Compress
    $host.ui.WriteErrorLine($trace)
}

function Import-PSDSCModule {
    $m = Get-Module PSDesiredStateConfiguration -ListAvailable | Sort-Object -Descending | Select-Object -First 1
    $PSDesiredStateConfiguration = Import-Module $m -Force -PassThru
}

function Get-DSCResourceModules {
    $listPSModuleFolders = $env:PSModulePath.Split([IO.Path]::PathSeparator)
    $dscModulePsd1List = [System.Collections.Generic.HashSet[System.String]]::new()
    foreach ($folder in $listPSModuleFolders) {
        if (!(Test-Path $folder)) {
            continue
        }

        foreach ($moduleFolder in Get-ChildItem $folder -Directory) {
            $addModule = $false
            foreach ($psd1 in Get-ChildItem -Recurse -Filter "$($moduleFolder.Name).psd1" -Path $moduleFolder.fullname -Depth 2) {
                $containsDSCResource = select-string -LiteralPath $psd1 -pattern '^[^#]*\bDscResourcesToExport\b.*'
                if ($null -ne $containsDSCResource) {
                    $dscModulePsd1List.Add($psd1) | Out-Null
                }
            }
        }
    }
    
    return $dscModulePsd1List
}

function Add-AstMembers {
    param(
        $AllTypeDefinitions,
        $TypeAst,
        $Properties
    )

    foreach ($TypeConstraint in $TypeAst.BaseTypes) {
        $t = $AllTypeDefinitions | Where-Object { $_.Name -eq $TypeConstraint.TypeName.Name }
        if ($t) {
            Add-AstMembers $AllTypeDefinitions $t $Properties
        }
    }

    foreach ($member in $TypeAst.Members) {
        $property = $member -as [System.Management.Automation.Language.PropertyMemberAst]
        if (($property -eq $null) -or ($property.IsStatic)) {
            continue;
        }
        $skipProperty = $true
        $isKeyProperty = $false
        foreach ($attr in $property.Attributes) {
            if ($attr.TypeName.Name -eq 'DscProperty') {
                $skipProperty = $false
                foreach ($attrArg in $attr.NamedArguments) {
                    if ($attrArg.ArgumentName -eq 'Key') {
                        $isKeyProperty = $true
                        break
                    }
                }
            }
        }
        if ($skipProperty) {
            continue;
        }

        [DscResourcePropertyInfo]$prop = [DscResourcePropertyInfo]::new()
        $prop.Name = $property.Name
        $prop.PropertyType = $property.PropertyType.TypeName.Name
        $prop.IsMandatory = $isKeyProperty 
        $Properties.Add($prop)
    }
}

function FindAndParseResourceDefinitions {
    [CmdletBinding(HelpUri = '')]
    param(
        [Parameter(Mandatory = $true)]
        [string]$filePath,
        [Parameter(Mandatory = $true)]
        [string]$moduleVersion
    )

    if (-not (Test-Path $filePath)) {
        return
    }

<<<<<<< HEAD
    if (".psm1", ".ps1" -notcontains ([System.IO.Path]::GetExtension($filePath))) {
=======
    if (([System.IO.Path]::GetExtension($filePath) -ne ".psm1") -and ([System.IO.Path]::GetExtension($filePath) -ne ".ps1")) {
>>>>>>> 367b3caf
        return
    }
    
    "Loading resources from file '$filePath'" | Write-DscTrace -Operation Trace
    #TODO: Ensure embedded instances in properties are working correctly
    [System.Management.Automation.Language.Token[]] $tokens = $null
    [System.Management.Automation.Language.ParseError[]] $errors = $null
    $ast = [System.Management.Automation.Language.Parser]::ParseFile($filePath, [ref]$tokens, [ref]$errors)
    foreach ($e in $errors) {
        $e | Out-String | Write-DscTrace -Operation Error
    }

    $typeDefinitions = $ast.FindAll(
        {
            $typeAst = $args[0] -as [System.Management.Automation.Language.TypeDefinitionAst]
            return $typeAst -ne $null;
        },
        $false);

    $resourceList = [System.Collections.Generic.List[DscResourceInfo]]::new()

    foreach ($typeDefinitionAst in $typeDefinitions) {
        foreach ($a in $typeDefinitionAst.Attributes) {
            if ($a.TypeName.Name -eq 'DscResource') {
                $DscResourceInfo = [DscResourceInfo]::new()
                $DscResourceInfo.Name = $typeDefinitionAst.Name
                $DscResourceInfo.ResourceType = $typeDefinitionAst.Name
                $DscResourceInfo.FriendlyName = $typeDefinitionAst.Name
                $DscResourceInfo.ImplementationDetail = 'ClassBased'
                $DscResourceInfo.Module = $filePath
                $DscResourceInfo.Path = $filePath
                #TODO: ModuleName, Version and ParentPath should be taken from psd1 contents
                $DscResourceInfo.ModuleName = [System.IO.Path]::GetFileNameWithoutExtension($filePath) 
                $DscResourceInfo.ParentPath = [System.IO.Path]::GetDirectoryName($filePath)
                $DscResourceInfo.Version = $moduleVersion

                $DscResourceInfo.Properties = [System.Collections.Generic.List[DscResourcePropertyInfo]]::new()
                Add-AstMembers $typeDefinitions $typeDefinitionAst $DscResourceInfo.Properties
                
                $resourceList.Add($DscResourceInfo)
            }
        }
    }

    return $resourceList
}

function LoadPowerShellClassResourcesFromModule {
    [CmdletBinding(HelpUri = '')]
    param(
        [Parameter(Mandatory = $true)]
        [PSModuleInfo]$moduleInfo
    )

    "Loading resources from module '$($moduleInfo.Path)'" | Write-DscTrace -Operation Trace
    
    if ($moduleInfo.RootModule) {
<<<<<<< HEAD
        if (".psm1", ".ps1" -notcontains ([System.IO.Path]::GetExtension($moduleInfo.RootModule)) -and
            (-not $moduleInfo.NestedModules)) {
=======
        if (([System.IO.Path]::GetExtension($moduleInfo.RootModule) -ne ".psm1") -and
            ([System.IO.Path]::GetExtension($moduleInfo.RootModule) -ne ".ps1") -and
            (-not $z.NestedModules)) {
>>>>>>> 367b3caf
            "RootModule is neither psm1 nor ps1 '$($moduleInfo.RootModule)'" | Write-DscTrace -Operation Trace
            return [System.Collections.Generic.List[DscResourceInfo]]::new()
        }

        $scriptPath = Join-Path $moduleInfo.ModuleBase  $moduleInfo.RootModule
    }
    else {
        $scriptPath = $moduleInfo.Path;
    }

    $Resources = FindAndParseResourceDefinitions $scriptPath $moduleInfo.Version

    if ($moduleInfo.NestedModules) {
        foreach ($nestedModule in $moduleInfo.NestedModules) {
            $resourcesOfNestedModules = LoadPowerShellClassResourcesFromModule $nestedModule
            if ($resourcesOfNestedModules) {
                $Resources.AddRange($resourcesOfNestedModules)
            }
        }
    }

    return $Resources
}

<# public function Invoke-DscCacheRefresh
.SYNOPSIS
    This function caches the results of the Get-DscResource call to optimize performance.

.DESCRIPTION
    This function is designed to improve the performance of DSC operations by caching the results of the Get-DscResource call. 
    By storing the results, subsequent calls to Get-DscResource can retrieve the cached data instead of making a new call each time. 
    This can significantly speed up operations that need to repeatedly access DSC resources.

.EXAMPLE
    Invoke-DscCacheRefresh -Module "PSDesiredStateConfiguration"
#>
function Invoke-DscCacheRefresh {
    [CmdletBinding(HelpUri = '')]
    param(
        [Parameter(ValueFromPipeline = $true, ValueFromPipelineByPropertyName = $true)]
        [Object[]]
        $Module
    )

    $refreshCache = $false

    $cacheFilePath = if ($IsWindows) {
        # PS 6+ on Windows
        Join-Path $env:LocalAppData "dsc\PSAdapterCache.json"
    }
    else {
        # PS 6+ on Linux/Mac
        Join-Path $env:HOME ".dsc" "PSAdapterCache.json"
    }

    if (Test-Path $cacheFilePath) {
        "Reading from Get-DscResource cache file $cacheFilePath" | Write-DscTrace

        $cache = Get-Content -Raw $cacheFilePath | ConvertFrom-Json

        if ($cache.CacheSchemaVersion -ne $script:CurrentCacheSchemaVersion) {
            $refreshCache = $true
            "Incompatible version of cache in file '" + $cache.CacheSchemaVersion + "' (expected '" + $script:CurrentCacheSchemaVersion + "')" | Write-DscTrace
        }
        else {
            $dscResourceCacheEntries = $cache.ResourceCache

            if ($dscResourceCacheEntries.Count -eq 0) {
                # if there is nothing in the cache file - refresh cache
                $refreshCache = $true

                "Filtered DscResourceCache cache is empty" | Write-DscTrace
            }
            else {
                "Checking cache for stale entries" | Write-DscTrace

                foreach ($cacheEntry in $dscResourceCacheEntries) {

                    $cacheEntry.LastWriteTimes.PSObject.Properties | ForEach-Object {
                    
                        if (Test-Path $_.Name) {
                            $file_LastWriteTime = (Get-Item $_.Name).LastWriteTime
                            # Truncate DateTime to seconds
                            $file_LastWriteTime = $file_LastWriteTime.AddTicks( - ($file_LastWriteTime.Ticks % [TimeSpan]::TicksPerSecond));

                            $cache_LastWriteTime = [DateTime]$_.Value
                            # Truncate DateTime to seconds
                            $cache_LastWriteTime = $cache_LastWriteTime.AddTicks( - ($cache_LastWriteTime.Ticks % [TimeSpan]::TicksPerSecond));

                            if (-not ($file_LastWriteTime.Equals($cache_LastWriteTime))) {
                                "Detected stale cache entry '$($_.Name)'" | Write-DscTrace
                                $refreshCache = $true
                                break
                            }
                        }
                        else {
                            "Detected non-existent cache entry '$($_.Name)'" | Write-DscTrace
                            $refreshCache = $true
                            break
                        }
                    }

                    if ($refreshCache) { break }
                }

                if (-not $refreshCache) {
                    "Checking cache for stale PSModulePath" | Write-DscTrace

                    $m = $env:PSModulePath -split [IO.Path]::PathSeparator | % { Get-ChildItem -Directory -Path $_ -Depth 1 -ea SilentlyContinue }

                    $hs_cache = [System.Collections.Generic.HashSet[string]]($cache.PSModulePaths)
                    $hs_live = [System.Collections.Generic.HashSet[string]]($m.FullName)
                    $hs_cache.SymmetricExceptWith($hs_live)
                    $diff = $hs_cache

                    "PSModulePath diff '$diff'" | Write-DscTrace

                    if ($diff.Count -gt 0) {
                        $refreshCache = $true
                    }
                }
            }
        }
    }
    else {
        "Cache file not found '$cacheFilePath'" | Write-DscTrace
        $refreshCache = $true
    }
    
    if ($refreshCache) {
        'Constructing Get-DscResource cache' | Write-DscTrace

        # create a list object to store cache of Get-DscResource
        [dscResourceCacheEntry[]]$dscResourceCacheEntries = [System.Collections.Generic.List[Object]]::new()

        $DscResources = [System.Collections.Generic.List[DscResourceInfo]]::new()
        $dscResourceModulePsd1s = Get-DSCResourceModules
        if ($null -ne $dscResourceModulePsd1s) {
            $modules = Get-Module -ListAvailable -Name ($dscResourceModulePsd1s)
            $processedModuleNames = @{}
            foreach ($mod in $modules) {
                if (-not ($processedModuleNames.ContainsKey($mod.Name))) {
                    $processedModuleNames.Add($mod.Name, $true)

                    # from several modules with the same name select the one with the highest version
                    $selectedMod = $modules | Where-Object Name -EQ $mod.Name 
                    if ($selectedMod.Count -gt 1) {
                        "Found $($selectedMod.Count) modules with name '$($mod.Name)'" | Write-DscTrace -Operation Trace
                        $selectedMod = $selectedMod | Sort-Object -Property Version -Descending | Select-Object -First 1
                    }

                    [System.Collections.Generic.List[DscResourceInfo]]$r = LoadPowerShellClassResourcesFromModule -moduleInfo $selectedMod
                    if ($r) {
                        $DscResources.AddRange($r)
                    }
                }
            }
        }

        foreach ($dscResource in $DscResources) {
            $moduleName = $dscResource.ModuleName

            # fill in resource files (and their last-write-times) that will be used for up-do-date checks
            $lastWriteTimes = @{}
<<<<<<< HEAD
            Get-ChildItem -Recurse -File -Path $dscResource.ParentPath -Include "*.ps1", "*.psd1", "*.psm1", "*.mof" -ea Ignore | % {
=======
            Get-ChildItem -Recurse -File -Path $dscResource.ParentPath -Include "*.ps1", "*.psd1", "*psm1", "*.mof" -ea Ignore | % {
>>>>>>> 367b3caf
                $lastWriteTimes.Add($_.FullName, $_.LastWriteTime)
            }

            $dscResourceCacheEntries += [dscResourceCacheEntry]@{
                Type            = "$moduleName/$($dscResource.Name)"
                DscResourceInfo = $dscResource
                LastWriteTimes  = $lastWriteTimes
            }
        }

        [dscResourceCache]$cache = [dscResourceCache]::new()
        $cache.ResourceCache = $dscResourceCacheEntries
        $m = $env:PSModulePath -split [IO.Path]::PathSeparator | % { Get-ChildItem -Directory -Path $_ -Depth 1 -ea SilentlyContinue }
        $cache.PSModulePaths = $m.FullName
        $cache.CacheSchemaVersion = $script:CurrentCacheSchemaVersion

        # save cache for future use
        # TODO: replace this with a high-performance serializer
        "Saving Get-DscResource cache to '$cacheFilePath'" | Write-DscTrace
        $jsonCache = $cache | ConvertTo-Json -Depth 90
        New-Item -Force -Path $cacheFilePath -Value $jsonCache -Type File | Out-Null
    }

    return $dscResourceCacheEntries
}

# Convert the INPUT to a dscResourceObject object so configuration and resource are standardized as much as possible
function Get-DscResourceObject {
    param(
        [Parameter(Mandatory = $true, ValueFromPipeline = $true)]
        $jsonInput
    )
    # normalize the INPUT object to an array of dscResourceObject objects
    $inputObj = $jsonInput | ConvertFrom-Json
    $desiredState = [System.Collections.Generic.List[Object]]::new()

    # catch potential for improperly formatted configuration input
    if ($inputObj.resources -and -not $inputObj.metadata.'Microsoft.DSC'.context -eq 'configuration') {
        'The input has a top level property named "resources" but is not a configuration. If the input should be a configuration, include the property: "metadata": {"Microsoft.DSC": {"context": "Configuration"}}' | Write-DscTrace -Operation Warn
    }

    $adapterName = 'Microsoft.DSC/PowerShell'

    if ($null -ne $inputObj.metadata -and $null -ne $inputObj.metadata.'Microsoft.DSC' -and $inputObj.metadata.'Microsoft.DSC'.context -eq 'configuration') {
        # change the type from pscustomobject to dscResourceObject
        $inputObj.resources | ForEach-Object -Process {
            $desiredState += [dscResourceObject]@{
                name       = $_.name
                type       = $_.type
                properties = $_.properties
            }
        }
    }
    else {
        # mimic a config object with a single resource
        $type = $inputObj.adapted_dsc_type
        $inputObj.psobject.properties.Remove('adapted_dsc_type')
        $desiredState += [dscResourceObject]@{
            name       = $adapterName
            type       = $type
            properties = $inputObj
        }
    }
    return $desiredState
}

# Get the actual state using DSC Get method from any type of DSC resource
function Invoke-DscOperation {
    param(
        [Parameter(Mandatory)]
        [ValidateSet('Get', 'Set', 'Test', 'Export')]
        [string]$Operation,
        [Parameter(Mandatory, ValueFromPipeline = $true)]
        [dscResourceObject]$DesiredState,
        [Parameter(Mandatory)]
        [dscResourceCacheEntry[]]$dscResourceCache
    )

    $osVersion = [System.Environment]::OSVersion.VersionString
    'OS version: ' + $osVersion | Write-DscTrace

    $psVersion = $PSVersionTable.PSVersion.ToString()
    'PowerShell version: ' + $psVersion | Write-DscTrace

    # get details from cache about the DSC resource, if it exists
    $cachedDscResourceInfo = $dscResourceCache | Where-Object Type -EQ $DesiredState.type | ForEach-Object DscResourceInfo | Select-Object -First 1

    # if the resource is found in the cache, get the actual state
    if ($cachedDscResourceInfo) {

        # formated OUTPUT of each resource
        $addToActualState = [dscResourceObject]@{}

        # set top level properties of the OUTPUT object from INPUT object
        $DesiredState.psobject.properties | ForEach-Object -Process {
            if ($_.TypeNameOfValue -EQ 'System.String') { $addToActualState.$($_.Name) = $DesiredState.($_.Name) }
        }

        # workaround: script based resources do not validate Get parameter consistency, so we need to remove any parameters the author chose not to include in Get-TargetResource
        switch ([dscResourceType]$cachedDscResourceInfo.ImplementationDetail) {
  
            'ClassBased' {
                try {
                    # load powershell class from external module
                    $resource = GetTypeInstanceFromModule -modulename $cachedDscResourceInfo.ModuleName -classname $cachedDscResourceInfo.Name
                    $dscResourceInstance = $resource::New()

                    $ValidProperties = $cachedDscResourceInfo.Properties.Name

                    if ($DesiredState.properties) {
                        # set each property of $dscResourceInstance to the value of the property in the $desiredState INPUT object
                        $DesiredState.properties.psobject.properties | ForEach-Object -Process {
                            # handle input objects by converting them to a hash table
                            if ($_.Value -is [System.Management.Automation.PSCustomObject]) {
                                Write-DscTrace -Message "The object is a PSCustomObject"
                                $_.Value.psobject.properties | ForEach-Object -Begin {
                                    $propertyHash = @{}
                                } -Process {
                                    $propertyHash[$_.Name] = $_.Value
                                } -End {
                                    $dscResourceInstance.$($_.Name) = $propertyHash
                                }
                            }
                            else {
                                $dscResourceInstance.$($_.Name) = $_.Value
                            }
                        }
                    }

                    switch ($Operation) {
                        'Get' {
                            $Result = @{}
                            $raw_obj = $dscResourceInstance.Get()
                            $ValidProperties | ForEach-Object { $Result[$_] = $raw_obj.$_ }
                            $addToActualState.properties = $Result
                        }
                        'Set' {
                            $dscResourceInstance.Set()
                        }
                        'Test' {
                            $Result = $dscResourceInstance.Test()
                            $addToActualState.properties = [psobject]@{'InDesiredState' = $Result } 
                        }
                        'Export' {
                            $t = $dscResourceInstance.GetType()
                            $methods = $t.GetMethods() | Where-Object { $_.Name -eq 'Export' }
                            $method = foreach ($mt in $methods) {
                                if ($mt.GetParameters().Count -eq 0) {
                                    $mt
                                    break
                                }
                            }
                            
                            if ($null -eq $method) {
                                "Export method not implemented by resource '$($DesiredState.Type)'" | Write-DscTrace -Operation Error
                                exit 1
                            }
                            $resultArray = @()
                            $raw_obj_array = $method.Invoke($null, $null)
                            foreach ($raw_obj in $raw_obj_array) {
                                $Result_obj = @{}
                                $ValidProperties | ForEach-Object { $Result_obj[$_] = $raw_obj.$_ }
                                $resultArray += $Result_obj
                            }
                            $addToActualState = $resultArray
                        }
                    }
                }
                catch {
                    
                    'Exception: ' + $_.Exception.Message | Write-DscTrace -Operation Error
                    exit 1
                }
            }
            Default {
                'Resource ImplementationDetail not supported: ' + $cachedDscResourceInfo.ImplementationDetail | Write-DscTrace -Operation Error
                exit 1
            }
        }

        return $addToActualState
    }
    else {
        $dsJSON = $DesiredState | ConvertTo-Json -Depth 10
        'Can not find type "' + $DesiredState.type + '" for resource "' + $dsJSON + '". Please ensure that Get-DscResource returns this resource type.' | Write-DscTrace -Operation Error
        exit 1
    }
}

# GetTypeInstanceFromModule function to get the type instance from the module
function GetTypeInstanceFromModule {
    param(
        [Parameter(Mandatory = $true)]
        [string] $modulename,
        [Parameter(Mandatory = $true)]
        [string] $classname
    )
    $instance = & (Import-Module $modulename -PassThru) ([scriptblock]::Create("'$classname' -as 'type'"))
    return $instance
}

# cached resource
class dscResourceCacheEntry {
    [string] $Type
    [psobject] $DscResourceInfo
    [PSCustomObject] $LastWriteTimes
}

class dscResourceCache {
    [int] $CacheSchemaVersion
    [string[]] $PSModulePaths
    [dscResourceCacheEntry[]] $ResourceCache
}

# format expected for configuration and resource output
class dscResourceObject {
    [string] $name
    [string] $type
    [psobject] $properties
}

# dsc resource types
enum dscResourceType {
    ScriptBased
    ClassBased
    Binary
    Composite
}

class DscResourcePropertyInfo {
    [string] $Name
    [string] $PropertyType
    [bool] $IsMandatory
    [System.Collections.Generic.List[string]] $Values
}

# dsc resource type (settable clone)
class DscResourceInfo {
    [dscResourceType] $ImplementationDetail
    [string] $ResourceType
    [string] $Name
    [string] $FriendlyName
    [string] $Module
    [string] $ModuleName
    [string] $Version
    [string] $Path
    [string] $ParentPath
    [string] $ImplementedAs
    [string] $CompanyName
    [System.Collections.Generic.List[DscResourcePropertyInfo]] $Properties
}<|MERGE_RESOLUTION|>--- conflicted
+++ resolved
@@ -101,11 +101,7 @@
         return
     }
 
-<<<<<<< HEAD
     if (".psm1", ".ps1" -notcontains ([System.IO.Path]::GetExtension($filePath))) {
-=======
-    if (([System.IO.Path]::GetExtension($filePath) -ne ".psm1") -and ([System.IO.Path]::GetExtension($filePath) -ne ".ps1")) {
->>>>>>> 367b3caf
         return
     }
     
@@ -163,14 +159,8 @@
     "Loading resources from module '$($moduleInfo.Path)'" | Write-DscTrace -Operation Trace
     
     if ($moduleInfo.RootModule) {
-<<<<<<< HEAD
         if (".psm1", ".ps1" -notcontains ([System.IO.Path]::GetExtension($moduleInfo.RootModule)) -and
             (-not $moduleInfo.NestedModules)) {
-=======
-        if (([System.IO.Path]::GetExtension($moduleInfo.RootModule) -ne ".psm1") -and
-            ([System.IO.Path]::GetExtension($moduleInfo.RootModule) -ne ".ps1") -and
-            (-not $z.NestedModules)) {
->>>>>>> 367b3caf
             "RootModule is neither psm1 nor ps1 '$($moduleInfo.RootModule)'" | Write-DscTrace -Operation Trace
             return [System.Collections.Generic.List[DscResourceInfo]]::new()
         }
@@ -335,11 +325,7 @@
 
             # fill in resource files (and their last-write-times) that will be used for up-do-date checks
             $lastWriteTimes = @{}
-<<<<<<< HEAD
             Get-ChildItem -Recurse -File -Path $dscResource.ParentPath -Include "*.ps1", "*.psd1", "*.psm1", "*.mof" -ea Ignore | % {
-=======
-            Get-ChildItem -Recurse -File -Path $dscResource.ParentPath -Include "*.ps1", "*.psd1", "*psm1", "*.mof" -ea Ignore | % {
->>>>>>> 367b3caf
                 $lastWriteTimes.Add($_.FullName, $_.LastWriteTime)
             }
 
