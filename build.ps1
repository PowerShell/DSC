# Copyright (c) Microsoft Corporation.
# Licensed under the MIT License.

param(
    [switch]$Release,
    [ValidateSet('current','aarch64-pc-windows-msvc','x86_64-pc-windows-msvc','aarch64-apple-darwin','x86_64-apple-darwin','aarch64-unknown-linux-gnu','aarch64-unknown-linux-musl','x86_64-unknown-linux-gnu','x86_64-unknown-linux-musl')]
    $architecture = 'current',
    [switch]$Clippy,
    [switch]$SkipBuild,
    [switch]$Msix,
    [switch]$Test,
    [switch]$GetPackageVersion,
    [switch]$SkipLinkCheck
)

if ($GetPackageVersion) {
    $match = Select-String -Path $PSScriptRoot/dsc/Cargo.toml -Pattern '^version\s*=\s*"(?<ver>.*?)"$'
    if ($null -eq $match) {
        throw 'Unable to find version in Cargo.toml'
    }

    return $match.Matches.Groups[1].Value
}

## Test if Rust is installed
if (!(Get-Command 'cargo' -ErrorAction Ignore)) {
    Write-Verbose -Verbose "Rust not found, installing..."
    if (!$IsWindows) {
        curl https://sh.rustup.rs -sSf | sh
    }
    else {
        Invoke-WebRequest 'https://static.rust-lang.org/rustup/dist/i686-pc-windows-gnu/rustup-init.exe' -OutFile 'temp:/rustup-init.exe'
        Write-Verbose -Verbose "Use the default settings to ensure build works"
        & 'temp:/rustup-init.exe'
        Remove-Item temp:/rustup-init.exe -ErrorAction Ignore
    }
}

rustup default stable
$BuildToolsPath = "${env:ProgramFiles(x86)}\Microsoft Visual Studio\2022\BuildTools\VC\Tools\MSVC"

function Find-LinkExe {
    try {
        # this helper may not be needed anymore, but keeping in case the install doesn't work for everyone
        Write-Verbose -Verbose "Finding link.exe"
        Push-Location $BuildToolsPath
        Set-Location "$(Get-ChildItem -Directory | Sort-Object name -Descending | Select-Object -First 1)\bin\Host$($env:PROCESSOR_ARCHITECTURE)\x64" -ErrorAction Stop
        $linkexe = (Get-Location).Path
        Write-Verbose -Verbose "Using $linkexe"
        $linkexe
    }
    finally {
        Pop-Location
    }
}

if (!$SkipBuild -and !$SkipLinkCheck -and $IsWindows -and !(Get-Command 'link.exe' -ErrorAction Ignore)) {
    if (!(Test-Path $BuildToolsPath)) {
        Write-Verbose -Verbose "link.exe not found, installing C++ build tools"
        Invoke-WebRequest 'https://aka.ms/vs/17/release/vs_BuildTools.exe' -OutFile 'temp:/vs_buildtools.exe'
        $arg = @('--passive','--add','Microsoft.VisualStudio.Workload.VCTools','--includerecommended')
        if ($env:PROCESSOR_ARCHITECTURE -eq 'ARM64') {
            $arg += '--add','Microsoft.VisualStudio.Component.VC.Tools.ARM64'
        }
        Start-Process -FilePath 'temp:/vs_buildtools.exe' -ArgumentList $arg -Wait
        Remove-Item temp:/vs_installer.exe -ErrorAction Ignore
        Write-Verbose -Verbose "Updating env vars"
        $machineEnv = [environment]::GetEnvironmentVariable("PATH", [System.EnvironmentVariableTarget]::Machine).Split(';')
        $userEnv = [environment]::GetEnvironmentVariable("PATH", [System.EnvironmentVariableTarget]::User).Split(';')
        $pathEnv = ($env:PATH).Split(';')
        foreach ($env in $machineEnv) {
            if ($pathEnv -notcontains $env) {
                $pathEnv += $env
            }
        }
        foreach ($env in $userEnv) {
            if ($pathEnv -notcontains $env) {
                $pathEnv += $env
            }
        }
        $env:PATH = $pathEnv -join ';'
    }

    #$linkexe = Find-LinkExe
    #$env:PATH += ";$linkexe"
}

$configuration = $Release ? 'release' : 'debug'
$flags = @($Release ? '-r' : $null)
if ($architecture -eq 'current') {
    $path = ".\target\$configuration"
    $target = Join-Path $PSScriptRoot 'bin' $configuration
}
else {
    rustup target add $architecture
    $flags += '--target'
    $flags += $architecture
    $path = ".\target\$architecture\$configuration"
    $target = Join-Path $PSScriptRoot 'bin' $architecture $configuration
}

if (!$SkipBuild) {
        if (Test-Path $target) {
        Remove-Item $target -Recurse -ErrorAction Stop
    }
    New-Item -ItemType Directory $target > $null

<<<<<<< HEAD
# make sure dependencies are built first so clippy runs correctly
$windows_projects = @("pal", "ntreg", "ntstatuserror", "ntuserinfo", "registry", "reboot_pending", "wmi-adapter")
=======
    # make sure dependencies are built first so clippy runs correctly
    $windows_projects = @("pal", "ntreg", "ntstatuserror", "ntuserinfo", "registry")
>>>>>>> c400fa30

# projects are in dependency order
$projects = @(
    "tree-sitter-dscexpression",
    "dsc_lib",
    "file_lib",
    "dsc",
    "osinfo",
    "powershell-adapter",
    "process",
    "tools/dsctest",
    "tools/test_group_resource",
    "y2j",
<<<<<<< HEAD
    "resources/brew"
=======
    "wmi-adapter",
    "resources/brew",
    "reboot_pending",
    "runcommandonset"
>>>>>>> c400fa30
)
$pedantic_unclean_projects = @("ntreg")
$clippy_unclean_projects = @("tree-sitter-dscexpression")
$skip_test_projects_on_windows = @("tree-sitter-dscexpression")

    if ($IsWindows) {
        $projects += $windows_projects
    }

    $failed = $false
    foreach ($project in $projects) {
        ## Build format_json
        Write-Host -ForegroundColor Cyan "Building $project ... for $architecture"
        try {
            Push-Location "$PSScriptRoot/$project" -ErrorAction Stop

            if ($project -eq 'tree-sitter-dscexpression') {
                ./build.ps1
            }

            if (Test-Path "./Cargo.toml")
            {
                if ($Clippy) {
                    if ($clippy_unclean_projects -contains $project) {
                        Write-Verbose -Verbose "Skipping clippy for $project"
                    }
                    elseif ($pedantic_unclean_projects -contains $project) {
                        Write-Verbose -Verbose "Running clippy for $project"
                        cargo clippy @flags -- -Dwarnings
                    }
                    else {
                        Write-Verbose -Verbose "Running clippy with pedantic for $project"
                        cargo clippy @flags --% -- -Dwarnings -Dclippy::pedantic
                    }
                }
                else {
                    cargo build @flags
                }
            }

            if ($LASTEXITCODE -ne 0) {
                $failed = $true
            }

            $binary = Split-Path $project -Leaf

            if ($IsWindows) {
                Copy-Item "$path/$binary.exe" $target -ErrorAction Ignore
            }
            else {
                Copy-Item "$path/$binary" $target -ErrorAction Ignore
            }

            if (Test-Path "./copy_files.txt") {
                Get-Content "./copy_files.txt" | ForEach-Object {
                    Copy-Item $_ $target -Force -ErrorAction Ignore
                }
            }

            Copy-Item "*.dsc.resource.json" $target -Force -ErrorAction Ignore

        } finally {
            Pop-Location
        }
    }

    if ($failed) {
        Write-Host -ForegroundColor Red "Build failed"
        exit 1
    }
}

$relative = Resolve-Path $target -Relative
if (!$Clippy) {
    Write-Host -ForegroundColor Green "`nEXE's are copied to $target ($relative)"

    # remove the other target in case switching between them
    $dirSeparator = [System.IO.Path]::DirectorySeparatorChar
    if ($Release) {
        $oldTarget = $target.Replace($dirSeparator + 'release', $dirSeparator + 'debug')
    }
    else {
        $oldTarget = $target.Replace($dirSeparator + 'debug', $dirSeparator + 'release')
    }
    $env:PATH = $env:PATH.Replace($oldTarget, '')

    $paths = $env:PATH.Split([System.IO.Path]::PathSeparator)
    $found = $false
    foreach ($path in $paths) {
        if ($path -eq $target) {
            $found = $true
            break
        }
    }

    # remove empty entries from path
    $env:PATH = [string]::Join([System.IO.Path]::PathSeparator, $env:PATH.Split([System.IO.Path]::PathSeparator, [StringSplitOptions]::RemoveEmptyEntries))

    if (!$found) {
        Write-Host -ForegroundCOlor Yellow "Adding $target to `$env:PATH"
        $env:PATH = $target + [System.IO.Path]::PathSeparator + $env:PATH
    }
}

if ($Test) {
    $failed = $false

    $FullyQualifiedName = @{ModuleName="PSDesiredStateConfiguration";ModuleVersion="2.0.7"}
    if (-not(Get-Module -ListAvailable -FullyQualifiedName $FullyQualifiedName))
    {   "Installing module PSDesiredStateConfiguration 2.0.7"
        Set-PSRepository -Name 'PSGallery' -InstallationPolicy Trusted
        Install-Module PSDesiredStateConfiguration -RequiredVersion 2.0.7
    }

    if (-not(Get-Module -ListAvailable -Name Pester))
    {   "Installing module Pester"
        Set-PSRepository -Name 'PSGallery' -InstallationPolicy Trusted
        Install-Module Pester -WarningAction Ignore
    }

    foreach ($project in $projects) {
        if ($IsWindows -and $skip_test_projects_on_windows -contains $project) {
            Write-Verbose -Verbose "Skipping test for $project on Windows"
            continue
        }

        Write-Host -ForegroundColor Cyan "Testing $project ..."
        try {
            Push-Location "$PSScriptRoot/$project"
            if (Test-Path "./Cargo.toml")
            {
                cargo test

                if ($LASTEXITCODE -ne 0) {
                    $failed = $true
                }
            }
        } finally {
            Pop-Location
        }
    }

    if ($failed) {
        throw "Test failed"
    }

    "PSModulePath is:"
    $env:PSModulePath
    "Pester module located in:"
    (Get-Module -Name Pester -ListAvailable).Path

    # On Windows disable duplicated WinPS resources that break PSDesiredStateConfiguration module
    if ($IsWindows) {
        $a = $env:PSModulePath -split ";" | ? { $_ -notmatch 'WindowsPowerShell' }
        $env:PSModulePath = $a -join ';'

        "Updated PSModulePath is:"
        $env:PSModulePath

        if (-not(Get-Module -ListAvailable -Name Pester))
        {   "Installing module Pester"
            $InstallTargetDir = ($env:PSModulePath -split ";")[0]
            Find-Module -Name 'Pester' -Repository 'PSGallery' | Save-Module -Path $InstallTargetDir
        }

        "Updated Pester module location:"
        (Get-Module -Name Pester -ListAvailable).Path
    }

    Invoke-Pester -ErrorAction Stop
}

if ($Msix) {
    if (!$IsWindows) {
        throw "MSIX is only supported on Windows"
    }

    if ($architecture -eq 'current') {
        throw 'MSIX requires a specific architecture'
    }

    $makeappx = Get-Command makeappx -CommandType Application -ErrorAction Ignore
    if ($null -eq $makeappx) {
        # try to find
        if ($architecture -eq 'aarch64-pc-windows-msvc') {
            $arch = 'arm64'
        }
        else {
            $arch = 'x64'
        }

        $makeappx = Get-ChildItem -Recurse -Path (Join-Path ${env:ProgramFiles(x86)} 'Windows Kits\10\bin\*\' $arch) -Filter makeappx.exe | Sort-Object FullName -Descending | Select-Object -First 1
        if ($null -eq $makeappx) {
            throw "makeappx not found, please install Windows SDK"
        }
    }

    $makepri = Get-Item (Join-Path $makeappx.Directory "makepri.exe") -ErrorAction Stop
    $displayName = "DesiredStateConfiguration"
    $productVersion = ((Get-Content $PSScriptRoot/dsc/Cargo.toml) -match '^version\s*=\s*') -replace 'version\s*=\s*"(.*?)"', '$1'
    $isPreview = $productVersion -like '*-*'
    $productName = "DesiredStateConfiguration"
    if ($isPreview) {
        Write-Verbose -Verbose "Preview version detected"
        $productName += "-Preview"
        # save preview number
        $previewNumber = $productVersion -replace '.*?-[a-z]+\.([0-9]+)', '$1'
        # remove label from version
        $productVersion = $productVersion.Split('-')[0]
        # replace revision number with preview number
        $productVersion = $productVersion -replace '(\d+)$', "$previewNumber.0"
        $displayName += "-Preview"
    }
    Write-Verbose -Verbose "Product version is $productVersion"
    $arch = if ($architecture -eq 'aarch64-pc-windows-msvc') { 'arm64' } else { 'x64' }

    # Appx manifest needs to be in root of source path, but the embedded version needs to be updated
    # cp-459155 is 'CN=Microsoft Windows Store Publisher (Store EKU), O=Microsoft Corporation, L=Redmond, S=Washington, C=US'
    # authenticodeFormer is 'CN=Microsoft Corporation, O=Microsoft Corporation, L=Redmond, S=Washington, C=US'
    $releasePublisher = 'CN=Microsoft Corporation, O=Microsoft Corporation, L=Redmond, S=Washington, C=US'

    $appxManifest = Get-Content "$PSScriptRoot\packaging\msix\AppxManifest.xml" -Raw
    $appxManifest = $appxManifest.Replace('$VERSION$', $ProductVersion).Replace('$ARCH$', $Arch).Replace('$PRODUCTNAME$', $productName).Replace('$DISPLAYNAME$', $displayName).Replace('$PUBLISHER$', $releasePublisher)
    $msixTarget = Join-Path $PSScriptRoot 'bin' $architecture 'msix'
    if (Test-Path $msixTarget) {
        Remove-Item $msixTarget -Recurse -ErrorAction Stop
    }

    New-Item -ItemType Directory $msixTarget > $null
    Set-Content -Path "$msixTarget\AppxManifest.xml" -Value $appxManifest -Force

    $filesForMsix = @(
        'dsc.exe',
        'assertion.dsc.resource.json',
        'group.dsc.resource.json',
        'parallel.dsc.resource.json',
        'powershellgroup.dsc.resource.json',
        'powershellgroup.resource.ps1',
        'wmigroup.dsc.resource.json.optout',
        'wmigroup.resource.ps1'
    )

    foreach ($file in $filesForMsix) {
        Copy-Item "$target\$file" $msixTarget -ErrorAction Stop
    }

    # Necessary image assets need to be in source assets folder
    $assets = @(
        'Square150x150Logo'
        'Square64x64Logo'
        'Square44x44Logo'
        'Square44x44Logo.targetsize-48'
        'Square44x44Logo.targetsize-48_altform-unplated'
        'StoreLogo'
    )

    New-Item -ItemType Directory "$msixTarget\assets" > $null
    foreach ($asset in $assets) {
        Copy-Item "$PSScriptRoot\packaging\assets\$asset.png" "$msixTarget\assets" -ErrorAction Stop
    }

    Write-Verbose "Creating priconfig.xml" -Verbose
    & $makepri createconfig /o /cf (Join-Path $msixTarget "priconfig.xml") /dq en-US
    if ($LASTEXITCODE -ne 0) {
        throw "Failed to create priconfig.xml"
    }

    Write-Verbose "Creating resources.pri" -Verbose
    Push-Location $msixTarget
    & $makepri new /v /o /pr $msixTarget /cf (Join-Path $msixTarget "priconfig.xml")
    Pop-Location
    if ($LASTEXITCODE -ne 0) {
        throw "Failed to create resources.pri"
    }

    Write-Verbose "Creating msix package" -Verbose
    $packageName = "$productName-$productVersion-$arch"
    & $makeappx pack /o /v /h SHA256 /d $msixTarget /p (Join-Path -Path (Get-Location) -ChildPath "$packageName.msix")
    if ($LASTEXITCODE -ne 0) {
        throw "Failed to create msix package"
    }
    Write-Verbose "Created $packageName.msix" -Verbose
}

$env:RUST_BACKTRACE=1<|MERGE_RESOLUTION|>--- conflicted
+++ resolved
@@ -105,13 +105,8 @@
     }
     New-Item -ItemType Directory $target > $null
 
-<<<<<<< HEAD
 # make sure dependencies are built first so clippy runs correctly
 $windows_projects = @("pal", "ntreg", "ntstatuserror", "ntuserinfo", "registry", "reboot_pending", "wmi-adapter")
-=======
-    # make sure dependencies are built first so clippy runs correctly
-    $windows_projects = @("pal", "ntreg", "ntstatuserror", "ntuserinfo", "registry")
->>>>>>> c400fa30
 
 # projects are in dependency order
 $projects = @(
@@ -125,14 +120,8 @@
     "tools/dsctest",
     "tools/test_group_resource",
     "y2j",
-<<<<<<< HEAD
-    "resources/brew"
-=======
-    "wmi-adapter",
     "resources/brew",
-    "reboot_pending",
     "runcommandonset"
->>>>>>> c400fa30
 )
 $pedantic_unclean_projects = @("ntreg")
 $clippy_unclean_projects = @("tree-sitter-dscexpression")
