// Copyright (c) Microsoft Corporation.
// Licensed under the MIT License.

use clap::{Parser};
use rust_i18n::{i18n, t};
use schemars::schema_for;
use std::process::exit;
use tracing::{debug, error};

use args::{Args, Command, DefaultShell, Setting};
use export::invoke_export;
use get::invoke_get;
use parser::SshdConfigParser;
use set::invoke_set;
use util::enable_tracing;

mod args;
mod error;
mod export;
mod get;
mod metadata;
mod parser;
mod set;
mod util;

i18n!("locales", fallback = "en-us");

const EXIT_SUCCESS: i32 = 0;
const EXIT_FAILURE: i32 = 1;

fn main() {
    enable_tracing();

    let args = Args::parse();

    let result = match &args.command {
        Command::Export => {
<<<<<<< HEAD
            debug!("Export command");
            match invoke_export() {
                Ok(output) => {
                    println!("{:?}", serde_json::to_string(&output));
                    Ok(())
                },
                Err(e) => Err(e),
            }
        },
        Command::Get { exclude_defaults, input, setting } => {
            debug!("Get command: setting={:?}", setting);
            invoke_get(*exclude_defaults, input.as_ref(), setting)
=======
            debug!("{}", t!("main.export").to_string());
            invoke_export()
        },
        Command::Get { setting } => {
            invoke_get(setting)
>>>>>>> c1b98e15
        },
        Command::Schema { setting } => {
            debug!("{}; {:?}", t!("main.schema").to_string(), setting);
            let schema = match setting {
                Setting::SshdConfig => {
                    schema_for!(SshdConfigParser)
                },
                Setting::WindowsGlobal => {
                    schema_for!(DefaultShell)
                }
            };
            println!("{}", serde_json::to_string(&schema).unwrap());
            Ok(())
        },
        Command::Set { input } => {
            debug!("{}", t!("main.set", input = input).to_string());
            invoke_set(input)
        },
    };

    if let Err(e) = result {
        error!("{e}");
        exit(EXIT_FAILURE);
    }

    exit(EXIT_SUCCESS);
}<|MERGE_RESOLUTION|>--- conflicted
+++ resolved
@@ -35,8 +35,7 @@
 
     let result = match &args.command {
         Command::Export => {
-<<<<<<< HEAD
-            debug!("Export command");
+            debug!("{}", t!("main.export").to_string());
             match invoke_export() {
                 Ok(output) => {
                     println!("{:?}", serde_json::to_string(&output));
@@ -46,15 +45,7 @@
             }
         },
         Command::Get { exclude_defaults, input, setting } => {
-            debug!("Get command: setting={:?}", setting);
             invoke_get(*exclude_defaults, input.as_ref(), setting)
-=======
-            debug!("{}", t!("main.export").to_string());
-            invoke_export()
-        },
-        Command::Get { setting } => {
-            invoke_get(setting)
->>>>>>> c1b98e15
         },
         Command::Schema { setting } => {
             debug!("{}; {:?}", t!("main.schema").to_string(), setting);
