// Copyright (c) Microsoft Corporation.
// Licensed under the MIT License.

use std::collections::HashMap;

use crate::DscError;
use crate::configure::context::Context;
use serde_json::Value;

pub mod add;
pub mod base64;
pub mod concat;
pub mod create_array;
pub mod div;
pub mod envvar;
<<<<<<< HEAD
pub mod int;
=======
pub mod max;
>>>>>>> d85f90ea
pub mod min;
pub mod mod_function;
pub mod mul;
pub mod parameters;
pub mod reference;
pub mod resource_id;
pub mod sub;

/// The kind of argument that a function accepts.
#[derive(Debug, PartialEq)]
pub enum AcceptedArgKind {
    Array,
    Boolean,
    Number,
    Object,
    String,
}

/// A function that can be invoked.
pub trait Function {
    /// The minimum number of arguments that the function accepts.
    fn min_args(&self) -> usize;
    /// The maximum number of arguments that the function accepts.
    fn max_args(&self) -> usize;
    /// The types of arguments that the function accepts.
    fn accepted_arg_types(&self) -> Vec<AcceptedArgKind>;
    /// Invoke the function.
    ///
    /// # Arguments
    ///
    /// * `args` - The arguments to the function.
    ///
    /// # Errors
    ///
    /// This function will return an error if the function fails to execute.
    fn invoke(&self, args: &[Value], context: &Context) -> Result<Value, DscError>;
}

/// A dispatcher for functions.
pub struct FunctionDispatcher {
    functions: HashMap<String, Box<dyn Function>>,
}

impl FunctionDispatcher {
    /// Create a new `FunctionDispatcher` instance.
    #[must_use]
    pub fn new() -> Self {
        let mut functions: HashMap<String, Box<dyn Function>> = HashMap::new();
        functions.insert("add".to_string(), Box::new(add::Add{}));
        functions.insert("base64".to_string(), Box::new(base64::Base64{}));
        functions.insert("concat".to_string(), Box::new(concat::Concat{}));
        functions.insert("createArray".to_string(), Box::new(create_array::CreateArray{}));
        functions.insert("div".to_string(), Box::new(div::Div{}));
        functions.insert("envvar".to_string(), Box::new(envvar::Envvar{}));
<<<<<<< HEAD
        functions.insert("int".to_string(), Box::new(int::Int{}));
=======
        functions.insert("max".to_string(), Box::new(max::Max{}));
>>>>>>> d85f90ea
        functions.insert("min".to_string(), Box::new(min::Min{}));
        functions.insert("mod".to_string(), Box::new(mod_function::Mod{}));
        functions.insert("mul".to_string(), Box::new(mul::Mul{}));
        functions.insert("parameters".to_string(), Box::new(parameters::Parameters{}));
        functions.insert("reference".to_string(), Box::new(reference::Reference{}));
        functions.insert("resourceId".to_string(), Box::new(resource_id::ResourceId{}));
        functions.insert("sub".to_string(), Box::new(sub::Sub{}));
        Self {
            functions,
        }
    }

    /// Invoke a function.
    ///
    /// # Arguments
    ///
    /// * `name` - The name of the function to invoke.
    /// * `args` - The arguments to the function.
    ///
    /// # Errors
    ///
    /// This function will return an error if the function fails to execute.
    pub fn invoke(&self, name: &str, args: &Vec<Value>, context: &Context) -> Result<Value, DscError> {
        let Some(function) = self.functions.get(name) else {
            return Err(DscError::Parser(format!("Unknown function '{name}'")));
        };

        // check if arg number are valid
        let min_args = function.min_args();
        let max_args = function.max_args();
        if args.len() < min_args || args.len() > max_args {
            if max_args == 0 {
                return Err(DscError::Parser(format!("Function '{name}' does not accept arguments")));
            }
            else if min_args == max_args {
                return Err(DscError::Parser(format!("Function '{name}' requires exactly {min_args} arguments")));
            }
            else if max_args == usize::MAX {
                return Err(DscError::Parser(format!("Function '{name}' requires at least {min_args} arguments")));
            }

            return Err(DscError::Parser(format!("Function '{name}' requires between {min_args} and {max_args} arguments")));
        }
        // check if arg types are valid
        let accepted_arg_types = function.accepted_arg_types();
        let accepted_args_string = accepted_arg_types.iter().map(|x| format!("{x:?}")).collect::<Vec<String>>().join(", ");
        for value in args {
            if value.is_array() && !accepted_arg_types.contains(&AcceptedArgKind::Array) {
                return Err(DscError::Parser(format!("Function '{name}' does not accept array arguments, accepted types are: {accepted_args_string}")));
            } else if value.is_boolean() && !accepted_arg_types.contains(&AcceptedArgKind::Boolean) {
                return Err(DscError::Parser(format!("Function '{name}' does not accept boolean arguments, accepted types are: {accepted_args_string}")));
            } else if value.is_number() && !accepted_arg_types.contains(&AcceptedArgKind::Number) {
                return Err(DscError::Parser(format!("Function '{name}' does not accept number arguments, accepted types are: {accepted_args_string}")));
            } else if value.is_object() && !accepted_arg_types.contains(&AcceptedArgKind::Object) {
                return Err(DscError::Parser(format!("Function '{name}' does not accept object arguments, accepted types are: {accepted_args_string}")));
            } else if value.is_string() && !accepted_arg_types.contains(&AcceptedArgKind::String) {
                return Err(DscError::Parser(format!("Function '{name}' does not accept string argument, accepted types are: {accepted_args_string}")));
            }
        }

        function.invoke(args, context)
    }
}

impl Default for FunctionDispatcher {
    fn default() -> Self {
        Self::new()
    }
}<|MERGE_RESOLUTION|>--- conflicted
+++ resolved
@@ -13,11 +13,8 @@
 pub mod create_array;
 pub mod div;
 pub mod envvar;
-<<<<<<< HEAD
 pub mod int;
-=======
 pub mod max;
->>>>>>> d85f90ea
 pub mod min;
 pub mod mod_function;
 pub mod mul;
@@ -72,11 +69,8 @@
         functions.insert("createArray".to_string(), Box::new(create_array::CreateArray{}));
         functions.insert("div".to_string(), Box::new(div::Div{}));
         functions.insert("envvar".to_string(), Box::new(envvar::Envvar{}));
-<<<<<<< HEAD
         functions.insert("int".to_string(), Box::new(int::Int{}));
-=======
         functions.insert("max".to_string(), Box::new(max::Max{}));
->>>>>>> d85f90ea
         functions.insert("min".to_string(), Box::new(min::Min{}));
         functions.insert("mod".to_string(), Box::new(mod_function::Mod{}));
         functions.insert("mul".to_string(), Box::new(mul::Mul{}));
