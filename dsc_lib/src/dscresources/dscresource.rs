// Copyright (c) Microsoft Corporation.
// Licensed under the MIT License.

use dscerror::DscError;
use resource_manifest::ResourceManifest;
use schemars::JsonSchema;
use serde::{Deserialize, Serialize};
use serde_json::Value;
use super::{*, invoke_result::{GetResult, SetResult, TestResult}};

// TODO: this should be redesigned to match our new ARM based syntax
// example is `name` should now be `type`
#[derive(Clone, Debug, Deserialize, Serialize, JsonSchema)]
#[serde(deny_unknown_fields)]
pub struct DscResource {
    #[serde(rename="Type")]
    pub type_name: String,
    #[serde(rename="FriendlyName")]
    pub friendly_name: Option<String>,
    #[serde(rename="Module")]
    pub module: Option<String>,
    #[serde(rename="ModuleName")]
    pub module_name: Option<String>,
    #[serde(rename="Version")]
    pub version: String,
    #[serde(rename="Path")]
    pub path: String,
    #[serde(rename="ParentPath")]
    pub parent_path: String,
    #[serde(rename="ImplementedAs")]
    pub implemented_as: ImplementedAs,
    #[serde(rename="CompanyName")]
    pub company_name: Option<String>,
    #[serde(rename="Properties")]
    pub properties: Vec<String>,
    #[serde(rename="Manifest")]
    pub manifest: Option<ResourceManifest>,
}

#[derive(Clone, Debug, Deserialize, Serialize, JsonSchema)]
pub enum ImplementedAs {
    /// A PowerShell script function or class
    PowerShell,
    /// A PowerShell .ps1 script file
    PowerShellScript,
    /// A command line executable
    Command,
}

impl DscResource {
    pub fn new() -> Self {
        Self {
            type_name: String::new(),
            friendly_name: None,
            module: None,
            module_name: None,
            version: String::new(),
            path: String::new(),
            parent_path: String::new(),
            implemented_as: ImplementedAs::PowerShell,
            company_name: None,
            properties: Vec::new(),
            manifest: None,
        }
    }
}

impl Default for DscResource {
    fn default() -> Self {
        DscResource::new()
    }
}

pub trait Invoke {
    // the strings are expected to be json
    fn get(&self, filter: &str) -> Result<GetResult, DscError>;
    fn set(&self, desired: &str) -> Result<SetResult, DscError>;
    fn test(&self, expected: &str) -> Result<TestResult, DscError>;
    fn schema(&self) -> Result<String, DscError>;
}

impl Invoke for DscResource {
    fn get(&self, filter: &str) -> Result<GetResult, DscError> {
        match self.implemented_as {
            ImplementedAs::PowerShell => {
<<<<<<< HEAD
                let resource_name = &self.name;
                powershell_resource::invoke_get(resource_name, filter)
=======
                Err(DscError::NotImplemented("get PowerShell resources".to_string()))
>>>>>>> 122f4478
            },
            ImplementedAs::PowerShellScript => {
                Err(DscError::NotImplemented("get PowerShellScript resources".to_string()))
            },
            ImplementedAs::Command => {
                let manifest = match &self.manifest {
                    None => {
                        return Err(DscError::MissingManifest(self.type_name.clone()));
                    },
                    Some(manifest) => manifest,
                };
                command_resource::invoke_get(manifest, filter)
            },
        }
    }

    fn set(&self, desired: &str) -> Result<SetResult, DscError> {
        match self.implemented_as {
            ImplementedAs::PowerShell => {
<<<<<<< HEAD
                let resource_name = &self.name;
                powershell_resource::invoke_set(resource_name, desired)
=======
                Err(DscError::NotImplemented("set PowerShell resources".to_string()))
>>>>>>> 122f4478
            },
            ImplementedAs::PowerShellScript => {
                Err(DscError::NotImplemented("set PowerShellScript resources".to_string()))
            },
            ImplementedAs::Command => {
                let manifest = match &self.manifest {
                    None => {
                        return Err(DscError::MissingManifest(self.type_name.clone()));
                    },
                    Some(manifest) => manifest,
                };
                command_resource::invoke_set(manifest, desired)
            },
        }
    }

    fn test(&self, expected: &str) -> Result<TestResult, DscError> {
        match self.implemented_as {
            ImplementedAs::PowerShell => {
<<<<<<< HEAD
                let resource_name = &self.name;
                powershell_resource::invoke_test(resource_name, expected)
=======
                Err(DscError::NotImplemented("test PowerShell resources".to_string()))
>>>>>>> 122f4478
            },
            ImplementedAs::PowerShellScript => {
                Err(DscError::NotImplemented("test PowerShellScript resources".to_string()))
            },
            ImplementedAs::Command => {
                let manifest = match &self.manifest {
                    None => {
                        return Err(DscError::MissingManifest(self.type_name.clone()));
                    },
                    Some(manifest) => manifest,
                };

                // if test is not directly implemented, then we need to handle it here
                if manifest.test.is_none() {
                    let get_result = self.get(expected)?;
                    let expected_state = serde_json::from_str(expected)?;
                    let diff_properties = get_diff(&expected_state, &get_result.actual_state);
                    let test_result = TestResult {
                        expected_state: serde_json::from_str(expected)?,
                        actual_state: get_result.actual_state,
                        diff_properties: Some(diff_properties),
                    };
                    return Ok(test_result);
                }
                else {
                    command_resource::invoke_test(manifest, expected)
                }
            },
        }
    }

    fn schema(&self) -> Result<String, DscError> {
        match self.implemented_as {
            ImplementedAs::PowerShell => {
                Err(DscError::NotImplemented("schema PowerShell resources".to_string()))
            },
            ImplementedAs::PowerShellScript => {
                Err(DscError::NotImplemented("schema PowerShellScript resources".to_string()))
            },
            ImplementedAs::Command => {
                let manifest = match &self.manifest {
                    None => {
                        return Err(DscError::MissingManifest(self.type_name.clone()));
                    },
                    Some(manifest) => manifest,
                };
                command_resource::get_schema(manifest)
            },
        }
    }
}

pub fn get_diff(expected: &Value, actual: &Value) -> Vec<String> {
    let mut diff_properties: Vec<String> = Vec::new();
    if expected.is_null() {
        return diff_properties;
    }

    for (key, value) in expected.as_object().unwrap() {
        // skip meta properties
        if key.starts_with("_") || key.starts_with("$") {
            continue;
        }

        if value.is_object() {
            let sub_diff = get_diff(value, &actual[key]);
            if sub_diff.len() > 0 {
                diff_properties.push(key.to_string());
            }
        }
        else {
            match actual.as_object() {
                Some(actual_object) => {
                    if !actual_object.contains_key(key) {
                        diff_properties.push(key.to_string());
                    }
                    else {
                        if value != &actual[key] {
                            diff_properties.push(key.to_string());
                        }
                    }
                },
                None => {
                    diff_properties.push(key.to_string());
                },
            }
        }
    }
    diff_properties
}<|MERGE_RESOLUTION|>--- conflicted
+++ resolved
@@ -83,12 +83,8 @@
     fn get(&self, filter: &str) -> Result<GetResult, DscError> {
         match self.implemented_as {
             ImplementedAs::PowerShell => {
-<<<<<<< HEAD
                 let resource_name = &self.name;
                 powershell_resource::invoke_get(resource_name, filter)
-=======
-                Err(DscError::NotImplemented("get PowerShell resources".to_string()))
->>>>>>> 122f4478
             },
             ImplementedAs::PowerShellScript => {
                 Err(DscError::NotImplemented("get PowerShellScript resources".to_string()))
@@ -108,12 +104,8 @@
     fn set(&self, desired: &str) -> Result<SetResult, DscError> {
         match self.implemented_as {
             ImplementedAs::PowerShell => {
-<<<<<<< HEAD
                 let resource_name = &self.name;
                 powershell_resource::invoke_set(resource_name, desired)
-=======
-                Err(DscError::NotImplemented("set PowerShell resources".to_string()))
->>>>>>> 122f4478
             },
             ImplementedAs::PowerShellScript => {
                 Err(DscError::NotImplemented("set PowerShellScript resources".to_string()))
@@ -133,12 +125,8 @@
     fn test(&self, expected: &str) -> Result<TestResult, DscError> {
         match self.implemented_as {
             ImplementedAs::PowerShell => {
-<<<<<<< HEAD
                 let resource_name = &self.name;
                 powershell_resource::invoke_test(resource_name, expected)
-=======
-                Err(DscError::NotImplemented("test PowerShell resources".to_string()))
->>>>>>> 122f4478
             },
             ImplementedAs::PowerShellScript => {
                 Err(DscError::NotImplemented("test PowerShellScript resources".to_string()))
