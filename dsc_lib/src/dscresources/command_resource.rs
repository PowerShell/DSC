// Copyright (c) Microsoft Corporation.
// Licensed under the MIT License.

use jsonschema::JSONSchema;
use serde_json::Value;
use std::{collections::HashMap, env, process::Command, io::{Write, Read}, process::Stdio};
use crate::{dscerror::DscError, dscresources::invoke_result::{ResourceGetResponse, ResourceSetResponse, ResourceTestResponse}};
use crate::configure::config_result::ResourceGetResult;
use super::{dscresource::get_diff,resource_manifest::{ResourceManifest, InputKind, ReturnKind, SchemaKind}, invoke_result::{GetResult, SetResult, TestResult, ValidateResult, ExportResult}};
use tracing::{debug, info, trace};

pub const EXIT_PROCESS_TERMINATED: i32 = 0x102;


pub fn print_resource_traces(stderr: &String)
{
    if !stderr.is_empty()
    {
        for trace_line in stderr.lines() {
            match serde_json::from_str::<Value>(trace_line){
                Result::Ok(json_obj) => {
                    let trace = json_obj.get("Trace");
                    if trace.is_some()
                    {
                        trace!("{}", trace.unwrap().as_str().unwrap_or_default());
                    }
                },
                Result::Err(_) => {}
            };
        }
    }
}

/// Invoke the get operation on a resource
///
/// # Arguments
///
/// * `resource` - The resource manifest
/// * `filter` - The filter to apply to the resource in JSON
///
/// # Errors
///
/// Error returned if the resource does not successfully get the current state
pub fn invoke_get(resource: &ResourceManifest, cwd: &str, filter: &str) -> Result<GetResult, DscError> {
    let input_kind = if let Some(input_kind) = &resource.get.input {
        input_kind.clone()
    }
    else {
        InputKind::Stdin
    };

    let mut env: Option<HashMap<String, String>> = None;
    let mut input_filter: Option<&str> = None;
    let mut get_args = resource.get.args.clone();
    if !filter.is_empty() {
        verify_json(resource, cwd, filter)?;

        match input_kind {
            InputKind::Env => {
                env = Some(json_to_hashmap(filter)?);
            },
            InputKind::Stdin => {
                input_filter = Some(filter);
            },
            InputKind::Arg(arg_name) => {
                replace_token(&mut get_args, &arg_name, filter)?;
            },
        }
    }

    info!("Invoking get {} using {}", &resource.resource_type, &resource.get.executable);
    let (exit_code, stdout, stderr) = invoke_command(&resource.get.executable, get_args, input_filter, Some(cwd), env)?;
    print_resource_traces(&stderr);
    if exit_code != 0 {
        return Err(DscError::Command(resource.resource_type.clone(), exit_code, stderr));
    }

    let result: GetResult = if let Ok(group_response) = serde_json::from_str::<Vec<ResourceGetResult>>(&stdout) {
        trace!("Group get response: {:?}", &group_response);
        GetResult::Group(group_response)
    } else {
        let result: Value = match serde_json::from_str(&stdout) {
            Ok(r) => {r},
            Err(err) => {
                return Err(DscError::Operation(format!("Failed to parse JSON from get {}|{}|{} -> {err}", &resource.get.executable, stdout, stderr)))
            }
        };
        GetResult::Resource(ResourceGetResponse{
            actual_state: result,
        })
    };

    Ok(result)
}

/// Invoke the set operation on a resource
///
/// # Arguments
///
/// * `resource` - The resource manifest
/// * `desired` - The desired state of the resource in JSON
/// * `skip_test` - If true, skip the test and directly invoke the set operation
///
/// # Errors
///
/// Error returned if the resource does not successfully set the desired state
#[allow(clippy::too_many_lines)]
pub fn invoke_set(resource: &ResourceManifest, cwd: &str, desired: &str, skip_test: bool) -> Result<SetResult, DscError> {
    let Some(set) = resource.set.as_ref() else {
        return Err(DscError::NotImplemented("set".to_string()));
    };
    verify_json(resource, cwd, desired)?;

    let mut env: Option<HashMap<String, String>> = None;
    let mut input_desired: Option<&str> = None;
    let mut args = set.args.clone();
    match &set.input {
        InputKind::Env => {
            env = Some(json_to_hashmap(desired)?);
        },
        InputKind::Stdin => {
            input_desired = Some(desired);
        },
        InputKind::Arg(arg_token) => {
            replace_token(&mut args, arg_token, desired)?;
        },
    }

    // if resource doesn't implement a pre-test, we execute test first to see if a set is needed
    if !skip_test && !set.pre_test.unwrap_or_default() {
        info!("No pretest, invoking test {}", &resource.resource_type);
        let (in_desired_state, actual_state) = match invoke_test(resource, cwd, desired)? {
            TestResult::Group(group_response) => {
                let mut result_array: Vec<Value> = Vec::new();
                for result in group_response.results {
                    result_array.push(serde_json::to_value(result)?);
                }
                (group_response.in_desired_state, Value::from(result_array))
            },
            TestResult::Resource(response) => {
                (response.in_desired_state, response.actual_state)
            }
        };

        if in_desired_state {
            return Ok(SetResult::Resource(ResourceSetResponse{
                before_state: serde_json::from_str(desired)?,
                after_state: actual_state,
                changed_properties: None,
            }));
        }
    }

    let mut get_env: Option<HashMap<String, String>> = None;
    let mut get_input: Option<&str> = None;
    let mut get_args = resource.get.args.clone();
    match &resource.get.input {
        Some(InputKind::Env) => {
            get_env = Some(json_to_hashmap(desired)?);
        },
        Some(InputKind::Stdin) => {
            get_input = Some(desired);
        },
        Some(InputKind::Arg(arg_token)) => {
            replace_token(&mut get_args, arg_token, desired)?;
        },
        None => {
            // leave input as none
        },
    }

    info!("Getting current state for set by invoking get {} using {}", &resource.resource_type, &resource.get.executable);
    let (exit_code, stdout, stderr) = invoke_command(&resource.get.executable, get_args, get_input, Some(cwd), get_env)?;
    print_resource_traces(&stderr);
    if exit_code != 0 {
        return Err(DscError::Command(resource.resource_type.clone(), exit_code, stderr));
    }

    let pre_state: Value = if exit_code == 0 {
        serde_json::from_str(&stdout)?
    }
    else {
        return Err(DscError::Command(resource.resource_type.clone(), exit_code, stderr));
    };

    info!("Invoking set {} using {}", &resource.resource_type, &set.executable);
    let (exit_code, stdout, stderr) = invoke_command(&set.executable, set.args.clone(), input_desired, Some(cwd), env)?;
    print_resource_traces(&stderr);
    if exit_code != 0 {
        return Err(DscError::Command(resource.resource_type.clone(), exit_code, stderr));
    }
    match set.returns {
        Some(ReturnKind::State) => {

            let actual_value: Value = match serde_json::from_str(&stdout){
                Result::Ok(r) => {r},
                Result::Err(err) => {
                    return Err(DscError::Operation(format!("Failed to parse json from set {}|{}|{} -> {err}", &set.executable, stdout, stderr)))
                }
            };

            // for changed_properties, we compare post state to pre state
            let diff_properties = get_diff( &actual_value, &pre_state);
            Ok(SetResult::Resource(ResourceSetResponse{
                before_state: pre_state,
                after_state: actual_value,
                changed_properties: Some(diff_properties),
            }))
        },
        Some(ReturnKind::StateAndDiff) => {
            // command should be returning actual state as a JSON line and a list of properties that differ as separate JSON line
            let mut lines = stdout.lines();
            let Some(actual_line) = lines.next() else {
                return Err(DscError::Command(resource.resource_type.clone(), exit_code, "Command did not return expected actual output".to_string()));
            };
            let actual_value: Value = serde_json::from_str(actual_line)?;
            // TODO: need schema for diff_properties to validate against
            let Some(diff_line) = lines.next() else {
                return Err(DscError::Command(resource.resource_type.clone(), exit_code, "Command did not return expected diff output".to_string()));
            };
            let diff_properties: Vec<String> = serde_json::from_str(diff_line)?;
            Ok(SetResult::Resource(ResourceSetResponse {
                before_state: pre_state,
                after_state: actual_value,
                changed_properties: Some(diff_properties),
            }))
        },
        None => {
            // perform a get and compare the result to the expected state
            let get_result = invoke_get(resource, cwd, desired)?;
            // for changed_properties, we compare post state to pre state
            let actual_state = match get_result {
                GetResult::Group(results) => {
                    let mut result_array: Vec<Value> = Vec::new();
                    for result in results {
                        result_array.push(serde_json::to_value(result)?);
                    }
                    Value::from(result_array)
                },
                GetResult::Resource(response) => {
                    response.actual_state
                }
            };
            let diff_properties = get_diff( &actual_state, &pre_state);
            Ok(SetResult::Resource(ResourceSetResponse {
                before_state: pre_state,
                after_state: actual_state,
                changed_properties: Some(diff_properties),
            }))
        },
    }
}

/// Invoke the test operation against a command resource.
///
/// # Arguments
///
/// * `resource` - The resource manifest for the command resource.
/// * `expected` - The expected state of the resource in JSON.
///
/// # Errors
///
/// Error is returned if the underlying command returns a non-zero exit code.
pub fn invoke_test(resource: &ResourceManifest, cwd: &str, expected: &str) -> Result<TestResult, DscError> {
    let Some(test) = resource.test.as_ref() else {
        return Err(DscError::NotImplemented("test".to_string()));
    };

    verify_json(resource, cwd, expected)?;

    let mut env: Option<HashMap<String, String>> = None;
    let mut input_expected: Option<&str> = None;
    let mut args = test.args.clone();
    match &test.input {
        InputKind::Env => {
           env = Some(json_to_hashmap(expected)?);
        },
        InputKind::Stdin => {
            input_expected = Some(expected);
        },
        InputKind::Arg(arg_token) => {
            replace_token(&mut args, arg_token, expected)?;
        },
    }

    info!("Invoking test {} using {}", &resource.resource_type, &test.executable);
    let (exit_code, stdout, stderr) = invoke_command(&test.executable, args, input_expected, Some(cwd), env)?;
    print_resource_traces(&stderr);
    if exit_code != 0 {
        return Err(DscError::Command(resource.resource_type.clone(), exit_code, stderr));
    }

    let expected_value: Value = serde_json::from_str(expected)?;
    match test.returns {
        Some(ReturnKind::State) => {
            let actual_value: Value = match serde_json::from_str(&stdout){
                Result::Ok(r) => {r},
                Result::Err(err) => {
                    return Err(DscError::Operation(format!("Failed to parse json from test {}|{}|{} -> {err}", &test.executable, stdout, stderr)))
                }
            };
            let diff_properties = get_diff(&expected_value, &actual_value);
            Ok(TestResult::Resource(ResourceTestResponse {
                desired_state: expected_value,
                actual_state: actual_value,
                in_desired_state: diff_properties.is_empty(),
                diff_properties,
            }))
        },
        Some(ReturnKind::StateAndDiff) => {
            // command should be returning actual state as a JSON line and a list of properties that differ as separate JSON line
            let mut lines = stdout.lines();
            let Some(actual_value) = lines.next() else {
                return Err(DscError::Command(resource.resource_type.clone(), exit_code, "No actual state returned".to_string()));
            };
            let actual_value: Value = serde_json::from_str(actual_value)?;
            let Some(diff_properties) = lines.next() else {
                return Err(DscError::Command(resource.resource_type.clone(), exit_code, "No diff properties returned".to_string()));
            };
            let diff_properties: Vec<String> = serde_json::from_str(diff_properties)?;
            Ok(TestResult::Resource(ResourceTestResponse {
                desired_state: expected_value,
                actual_state: actual_value,
                in_desired_state: diff_properties.is_empty(),
                diff_properties,
            }))
        },
        None => {
            // perform a get and compare the result to the expected state
            let get_result = invoke_get(resource, cwd, expected)?;
            let actual_state = match get_result {
                GetResult::Group(results) => {
                    let mut result_array: Vec<Value> = Vec::new();
                    for result in results {
                        result_array.push(serde_json::to_value(&result)?);
                    }
                    Value::from(result_array)
                },
                GetResult::Resource(response) => {
                    response.actual_state
                }
            };
            let diff_properties = get_diff( &expected_value, &actual_state);
            Ok(TestResult::Resource(ResourceTestResponse {
                desired_state: expected_value,
                actual_state,
                in_desired_state: diff_properties.is_empty(),
                diff_properties,
            }))
        },
    }
}

/// Invoke the validate operation against a command resource.
///
/// # Arguments
///
/// * `resource` - The resource manifest for the command resource.
/// * `cwd` - The current working directory.
/// * `config` - The configuration to validate in JSON.
///
/// # Returns
///
/// * `ValidateResult` - The result of the validate operation.
///
/// # Errors
///
/// Error is returned if the underlying command returns a non-zero exit code.
pub fn invoke_validate(resource: &ResourceManifest, cwd: &str, config: &str) -> Result<ValidateResult, DscError> {
    trace!("Invoking validate '{}' using: {}", &resource.resource_type, &config);
    // TODO: use schema to validate config if validate is not implemented
    let Some(validate) = resource.validate.as_ref() else {
        return Err(DscError::NotImplemented("validate".to_string()));
    };

    let (exit_code, stdout, stderr) = invoke_command(&validate.executable, validate.args.clone(), Some(config), Some(cwd), None)?;
    print_resource_traces(&stderr);
    if exit_code != 0 {
        return Err(DscError::Command(resource.resource_type.clone(), exit_code, stderr));
    }

    let result: ValidateResult = serde_json::from_str(&stdout)?;
    Ok(result)
}

/// Get the JSON schema for a resource
///
/// # Arguments
///
/// * `resource` - The resource manifest
///
/// # Errors
///
/// Error if schema is not available or if there is an error getting the schema
pub fn get_schema(resource: &ResourceManifest, cwd: &str) -> Result<String, DscError> {
    let Some(schema_kind) = resource.schema.as_ref() else {
        return Err(DscError::SchemaNotAvailable(resource.resource_type.clone()));
    };

    match schema_kind {
        SchemaKind::Command(ref command) => {
            let (exit_code, stdout, stderr) = invoke_command(&command.executable, command.args.clone(), None, Some(cwd), None)?;
            print_resource_traces(&stderr);
            if exit_code != 0 {
                return Err(DscError::Command(resource.resource_type.clone(), exit_code, stderr));
            }
            Ok(stdout)
        },
        SchemaKind::Embedded(ref schema) => {
            let json = serde_json::to_string(schema)?;
            Ok(json)
        },
        SchemaKind::Url(ref url) => {
            // TODO: cache downloaded schemas so we don't have to download them every time
            let mut response = reqwest::blocking::get(url)?;
            if !response.status().is_success() {
                return Err(DscError::HttpStatus(response.status()));
            }

            let mut body = String::new();
            response.read_to_string(&mut body)?;
            Ok(body)
        },
    }
}

/// Invoke the export operation on a resource
///
/// # Arguments
///
/// * `resource` - The resource manifest
/// * `cwd` - The current working directory
/// * `input` - Input to the command
///
/// # Returns
///
/// * `ExportResult` - The result of the export operation
///
/// # Errors
///
/// Error returned if the resource does not successfully export the current state
pub fn invoke_export(resource: &ResourceManifest, cwd: &str, input: Option<&str>) -> Result<ExportResult, DscError> {

    let Some(export) = resource.export.as_ref() else {
        return Err(DscError::Operation(format!("Export is not supported by resource {}", &resource.resource_type)))
    };

<<<<<<< HEAD
    let (exit_code, stdout, stderr) = invoke_command(&export.executable, export.args.clone(), None, Some(cwd), None)?;
    print_resource_traces(&stderr);
=======
    let (exit_code, stdout, stderr) = invoke_command(&export.executable, export.args.clone(), input, Some(cwd), None)?;
>>>>>>> 152b0cd2
    if exit_code != 0 {
        return Err(DscError::Command(resource.resource_type.clone(), exit_code, stderr));
    }
    let mut instances: Vec<Value> = Vec::new();
    for line in stdout.lines()
    {
        let instance: Value = match serde_json::from_str(line){
            Result::Ok(r) => {r},
            Result::Err(err) => {
                return Err(DscError::Operation(format!("Failed to parse json from export {}|{}|{} -> {err}", &export.executable, stdout, stderr)))
            }
        };
        instances.push(instance);
    }

    Ok(ExportResult {
        actual_state: instances,
    })
}

/// Invoke a command and return the exit code, stdout, and stderr.
///
/// # Arguments
///
/// * `executable` - The command to execute
/// * `args` - Optional arguments to pass to the command
/// * `input` - Optional input to pass to the command
/// * `cwd` - Optional working directory to execute the command in
///
/// # Errors
///
/// Error is returned if the command fails to execute or stdin/stdout/stderr cannot be opened.
#[allow(clippy::implicit_hasher)]
pub fn invoke_command(executable: &str, args: Option<Vec<String>>, input: Option<&str>, cwd: Option<&str>, env: Option<HashMap<String, String>>) -> Result<(i32, String, String), DscError> {
    debug!("Invoking command '{}' with args {:?}", executable, args);
    let mut command = Command::new(executable);
    if input.is_some() {
        command.stdin(Stdio::piped());
    }
    command.stdout(Stdio::piped());
    command.stderr(Stdio::piped());
    if let Some(args) = args {
        command.args(args);
    }
    if let Some(cwd) = cwd {
        command.current_dir(cwd);
    }
    if let Some(env) = env {
        command.envs(env);
    }

    if executable == "dsc" && env::var("DEBUG_DSC").is_ok() {
        // remove this env var from child process as it will fail reading from keyboard to allow attaching
        command.env_remove("DEBUG_DSC");
    }

    let mut child = command.spawn()?;
    if input.is_some() {
        // pipe to child stdin in a scope so that it is dropped before we wait
        // otherwise the pipe isn't closed and the child process waits forever
        let Some(mut child_stdin) = child.stdin.take() else {
            return Err(DscError::CommandOperation("Failed to open stdin".to_string(), executable.to_string()));
        };
        child_stdin.write_all(input.unwrap_or_default().as_bytes())?;
        child_stdin.flush()?;
    }

    let Some(mut child_stdout) = child.stdout.take() else {
        return Err(DscError::CommandOperation("Failed to open stdout".to_string(), executable.to_string()));
    };
    let mut stdout_buf = Vec::new();
    child_stdout.read_to_end(&mut stdout_buf)?;

    let Some(mut child_stderr) = child.stderr.take() else {
        return Err(DscError::CommandOperation("Failed to open stderr".to_string(), executable.to_string()));
    };
    let mut stderr_buf = Vec::new();
    child_stderr.read_to_end(&mut stderr_buf)?;

    let exit_status = child.wait()?;
    let exit_code = exit_status.code().unwrap_or(EXIT_PROCESS_TERMINATED);
    let stdout = String::from_utf8_lossy(&stdout_buf).to_string();
    let stderr = String::from_utf8_lossy(&stderr_buf).to_string();
    if !stdout.is_empty() {
        trace!("STDOUT returned: {}", &stdout);
    }
    if !stderr.is_empty() {
        trace!("STDERR returned: {}", &stderr);
    }
    Ok((exit_code, stdout, stderr))
}

fn replace_token(args: &mut Option<Vec<String>>, token: &str, value: &str) -> Result<(), DscError> {
    let Some(arg_values) = args else {
        return Err(DscError::Operation("No args to replace".to_string()));
    };

    let mut found = false;
    for arg in arg_values {
        if arg == token {
            found = true;
            *arg = value.to_string();
        }
    }

    if !found {
        return Err(DscError::Operation(format!("Token {token} not found in args")));
    }

    Ok(())
}

fn verify_json(resource: &ResourceManifest, cwd: &str, json: &str) -> Result<(), DscError> {

    debug!("Verify JSON for '{}'", resource.resource_type);

    // see if resource implements validate
    if resource.validate.is_some() {
        trace!("Validating against JSON: {json}");
        let result = invoke_validate(resource, cwd, json)?;
        if result.valid {
            return Ok(());
        }

        return Err(DscError::Validation("Resource reported input JSON is not valid".to_string()));
    }

    // otherwise, use schema validation
    let schema = get_schema(resource, cwd)?;
    let schema: Value = serde_json::from_str(&schema)?;
    let compiled_schema = match JSONSchema::compile(&schema) {
        Ok(schema) => schema,
        Err(e) => {
            return Err(DscError::Schema(e.to_string()));
        },
    };
    let json: Value = serde_json::from_str(json)?;
    if let Err(err) = compiled_schema.validate(&json) {
        let mut error = String::new();
        for e in err {
            error.push_str(&format!("{e} "));
        }

        return Err(DscError::Schema(error));
    }

    Ok(())
}

fn json_to_hashmap(json: &str) -> Result<HashMap<String, String>, DscError> {
    let mut map = HashMap::new();
    let json: Value = serde_json::from_str(json)?;
    if let Value::Object(obj) = json {
        for (key, value) in obj {
            match value {
                Value::String(s) => {
                    map.insert(key, s);
                },
                Value::Bool(b) => {
                    map.insert(key, b.to_string());
                },
                Value::Number(n) => {
                    map.insert(key, n.to_string());
                },
                Value::Array(a) => {
                    // only array of number or strings is supported
                    let mut array = Vec::new();
                    for v in a {
                        match v {
                            Value::String(s) => {
                                array.push(s);
                            },
                            Value::Number(n) => {
                                array.push(n.to_string());
                            },
                            _ => {
                                return Err(DscError::Operation(format!("Unsupported array value for key {key}.  Only string and number is supported.")));
                            },
                        }
                    }
                    map.insert(key, array.join(","));
                },
                Value::Null => {
                    continue;
                }
                Value::Object(_) => {
                    return Err(DscError::Operation(format!("Unsupported value for key {key}.  Only string, bool, number, and array is supported.")));
                },
            }
        }
    }
    Ok(map)
}<|MERGE_RESOLUTION|>--- conflicted
+++ resolved
@@ -445,12 +445,8 @@
         return Err(DscError::Operation(format!("Export is not supported by resource {}", &resource.resource_type)))
     };
 
-<<<<<<< HEAD
     let (exit_code, stdout, stderr) = invoke_command(&export.executable, export.args.clone(), None, Some(cwd), None)?;
     print_resource_traces(&stderr);
-=======
-    let (exit_code, stdout, stderr) = invoke_command(&export.executable, export.args.clone(), input, Some(cwd), None)?;
->>>>>>> 152b0cd2
     if exit_code != 0 {
         return Err(DscError::Command(resource.resource_type.clone(), exit_code, stderr));
     }
