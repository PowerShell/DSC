// Copyright (c) Microsoft Corporation.
// Licensed under the MIT License.

use jsonschema::JSONSchema;
use serde_json::Value;
use std::{collections::HashMap, env, io::{Read, Write}, process::{Command, Stdio}};
use crate::{configure::{config_doc::ExecutionKind, {config_result::ResourceGetResult, parameters, Configurator}}, util::parse_input_to_json};
use crate::dscerror::DscError;
use super::{dscresource::get_diff, invoke_result::{ExportResult, GetResult, ResolveResult, SetResult, TestResult, ValidateResult, ResourceGetResponse, ResourceSetResponse, ResourceTestResponse}, resource_manifest::{ArgKind, InputKind, Kind, ResourceManifest, ReturnKind, SchemaKind}};
use tracing::{error, warn, info, debug, trace};

pub const EXIT_PROCESS_TERMINATED: i32 = 0x102;

fn get_configurator(resource: &ResourceManifest, cwd: &str, filter: &str) -> Result<Configurator, DscError> {
    let resolve_result = invoke_resolve(resource, cwd, filter)?;
    let configuration = serde_json::to_string(&resolve_result.configuration)?;
    let configuration_json = parse_input_to_json(&configuration)?;
    let mut configurator = Configurator::new(&configuration_json)?;
    let parameters = if let Some(parameters) = resolve_result.parameters {
        let parameters_input = parameters::Input {
            parameters,
        };
        Some(serde_json::to_value(parameters_input)?)
    } else {
        None
    };
    configurator.set_parameters(&parameters)?;
    Ok(configurator)
}

/// Invoke the get operation on a resource
///
/// # Arguments
///
/// * `resource` - The resource manifest
/// * `filter` - The filter to apply to the resource in JSON
///
/// # Errors
///
/// Error returned if the resource does not successfully get the current state
pub fn invoke_get(resource: &ResourceManifest, cwd: &str, filter: &str) -> Result<GetResult, DscError> {
    debug!("Invoking get for '{}'", &resource.resource_type);
    if resource.kind == Some(Kind::Import) {
        let mut configurator = get_configurator(resource, cwd, filter)?;
        let config_result = configurator.invoke_get()?;
        return Ok(GetResult::Group(config_result.results));
    }

    let mut command_input = CommandInput { env: None, stdin: None };
    let Some(get) = &resource.get else {
        return Err(DscError::NotImplemented("get".to_string()));
    };
    let args = process_args(&get.args, filter);
    if !filter.is_empty() {
        verify_json(resource, cwd, filter)?;
        command_input = get_command_input(&get.input, filter)?;
    }

    info!("Invoking get '{}' using '{}'", &resource.resource_type, &get.executable);
    let (_exit_code, stdout, stderr) = invoke_command(&get.executable, args, command_input.stdin.as_deref(), Some(cwd), command_input.env, &resource.exit_codes)?;
    if resource.kind == Some(Kind::Resource) {
        debug!("Verifying output of get '{}' using '{}'", &resource.resource_type, &get.executable);
        verify_json(resource, cwd, &stdout)?;
    }

    let result: GetResult = if let Ok(group_response) = serde_json::from_str::<Vec<ResourceGetResult>>(&stdout) {
        trace!("Group get response: {:?}", &group_response);
        GetResult::Group(group_response)
    } else {
        let result: Value = match serde_json::from_str(&stdout) {
            Ok(r) => {r},
            Err(err) => {
                return Err(DscError::Operation(format!("Failed to parse JSON from get {}|{}|{} -> {err}", &get.executable, stdout, stderr)))
            }
        };
        GetResult::Resource(ResourceGetResponse{
            actual_state: result,
        })
    };

    Ok(result)
}

/// Invoke the set operation on a resource
///
/// # Arguments
///
/// * `resource` - The resource manifest
/// * `desired` - The desired state of the resource in JSON
/// * `skip_test` - If true, skip the test and directly invoke the set operation
///
/// # Errors
///
/// Error returned if the resource does not successfully set the desired state
#[allow(clippy::too_many_lines)]
pub fn invoke_set(resource: &ResourceManifest, cwd: &str, desired: &str, skip_test: bool, execution_type: &ExecutionKind) -> Result<SetResult, DscError> {
    // TODO: support import resources
    let operation_type: String;
    let mut is_synthetic_what_if = false;
    let set_method = match execution_type {
        ExecutionKind::Actual => {
            operation_type = "set".to_string();
            &resource.set
        },
        ExecutionKind::WhatIf => {
            operation_type = "whatif".to_string();
            if resource.what_if.is_none() {
                is_synthetic_what_if = true;
                &resource.set
            } else {
                &resource.what_if
            }
        }
    };
    let Some(set) = set_method else {
        return Err(DscError::NotImplemented("set".to_string()));
    };
    verify_json(resource, cwd, desired)?;

    // if resource doesn't implement a pre-test, we execute test first to see if a set is needed
    if !skip_test && set.pre_test != Some(true) {
        info!("No pretest, invoking test {}", &resource.resource_type);
        let test_result = invoke_test(resource, cwd, desired)?;
        if is_synthetic_what_if {
            return Ok(test_result.into());
        }
        let (in_desired_state, actual_state) = match test_result {
            TestResult::Group(group_response) => {
                let mut result_array: Vec<Value> = Vec::new();
                for result in group_response.results {
                    result_array.push(serde_json::to_value(result)?);
                }
                (group_response.in_desired_state, Value::from(result_array))
            },
            TestResult::Resource(response) => {
                (response.in_desired_state, response.actual_state)
            }
        };

        if in_desired_state && execution_type == &ExecutionKind::Actual {
            return Ok(SetResult::Resource(ResourceSetResponse{
                before_state: serde_json::from_str(desired)?,
                after_state: actual_state,
                changed_properties: None,
            }));
        }
    }

    if is_synthetic_what_if {
        return Err(DscError::NotImplemented("cannot process what-if execution type, as resource implements pre-test and does not support what-if".to_string()));
    }

    let Some(get) = &resource.get else {
        return Err(DscError::NotImplemented("get".to_string()));
    };
    let args = process_args(&get.args, desired);
    let command_input = get_command_input(&get.input, desired)?;

<<<<<<< HEAD
    info!("Getting current state for set by invoking get {} using {}", &resource.resource_type, &get.executable);
    let (exit_code, stdout, stderr) = invoke_command(&get.executable, args, command_input.stdin.as_deref(), Some(cwd), command_input.env, &resource.exit_codes)?;
=======
    info!("Getting current state for {} by invoking get '{}' using '{}'", operation_type, &resource.resource_type, &get.executable);
    let (exit_code, stdout, stderr) = invoke_command(&get.executable, args, command_input.stdin.as_deref(), Some(cwd), command_input.env)?;
>>>>>>> acb01cdb

    if resource.kind == Some(Kind::Resource) {
        debug!("Verifying output of get '{}' using '{}'", &resource.resource_type, &get.executable);
        verify_json(resource, cwd, &stdout)?;
    }

    let pre_state: Value = if exit_code == 0 {
        serde_json::from_str(&stdout)?
    }
    else {
        return Err(DscError::Command(resource.resource_type.clone(), exit_code, stderr));
    };

    let mut env: Option<HashMap<String, String>> = None;
    let mut input_desired: Option<&str> = None;
    let args = process_args(&set.args, desired);
    match &set.input {
        Some(InputKind::Env) => {
            env = Some(json_to_hashmap(desired)?);
        },
        Some(InputKind::Stdin) => {
            input_desired = Some(desired);
        },
        None => {
            // leave input as none
        },
    }

<<<<<<< HEAD
    info!("Invoking set '{}' using '{}'", &resource.resource_type, &set.executable);
    let (exit_code, stdout, stderr) = invoke_command(&set.executable, args, input_desired, Some(cwd), env, &resource.exit_codes)?;
=======
    info!("Invoking {} '{}' using '{}'", operation_type, &resource.resource_type, &set.executable);
    let (exit_code, stdout, stderr) = invoke_command(&set.executable, args, input_desired, Some(cwd), env)?;
>>>>>>> acb01cdb

    match set.returns {
        Some(ReturnKind::State) => {

            if resource.kind == Some(Kind::Resource) {
                debug!("Verifying output of {} '{}' using '{}'", operation_type, &resource.resource_type, &set.executable);
                verify_json(resource, cwd, &stdout)?;
            }

            let actual_value: Value = match serde_json::from_str(&stdout){
                Result::Ok(r) => {r},
                Result::Err(err) => {
                    return Err(DscError::Operation(format!("Failed to parse json from {} '{}'|'{}'|'{}' -> {err}", operation_type, &set.executable, stdout, stderr)))
                }
            };

            // for changed_properties, we compare post state to pre state
            let diff_properties = get_diff( &actual_value, &pre_state);
            Ok(SetResult::Resource(ResourceSetResponse{
                before_state: pre_state,
                after_state: actual_value,
                changed_properties: Some(diff_properties),
            }))
        },
        Some(ReturnKind::StateAndDiff) => {
            // command should be returning actual state as a JSON line and a list of properties that differ as separate JSON line
            let mut lines = stdout.lines();
            let Some(actual_line) = lines.next() else {
                return Err(DscError::Command(resource.resource_type.clone(), exit_code, "Command did not return expected actual output".to_string()));
            };
            let actual_value: Value = serde_json::from_str(actual_line)?;
            // TODO: need schema for diff_properties to validate against
            let Some(diff_line) = lines.next() else {
                return Err(DscError::Command(resource.resource_type.clone(), exit_code, "Command did not return expected diff output".to_string()));
            };
            let diff_properties: Vec<String> = serde_json::from_str(diff_line)?;
            Ok(SetResult::Resource(ResourceSetResponse {
                before_state: pre_state,
                after_state: actual_value,
                changed_properties: Some(diff_properties),
            }))
        },
        None => {
            // perform a get and compare the result to the expected state
            let get_result = invoke_get(resource, cwd, desired)?;
            // for changed_properties, we compare post state to pre state
            let actual_state = match get_result {
                GetResult::Group(results) => {
                    let mut result_array: Vec<Value> = Vec::new();
                    for result in results {
                        result_array.push(serde_json::to_value(result)?);
                    }
                    Value::from(result_array)
                },
                GetResult::Resource(response) => {
                    response.actual_state
                }
            };
            let diff_properties = get_diff( &actual_state, &pre_state);
            Ok(SetResult::Resource(ResourceSetResponse {
                before_state: pre_state,
                after_state: actual_state,
                changed_properties: Some(diff_properties),
            }))
        },
    }
}

/// Invoke the test operation against a command resource.
///
/// # Arguments
///
/// * `resource` - The resource manifest for the command resource.
/// * `expected` - The expected state of the resource in JSON.
///
/// # Errors
///
/// Error is returned if the underlying command returns a non-zero exit code.
pub fn invoke_test(resource: &ResourceManifest, cwd: &str, expected: &str) -> Result<TestResult, DscError> {
    // TODO: support import resources

    let Some(test) = &resource.test else {
        info!("Resource '{}' does not implement test, performing synthetic test", &resource.resource_type);
        return invoke_synthetic_test(resource, cwd, expected);
    };

    verify_json(resource, cwd, expected)?;

    let args = process_args(&test.args, expected);
    let command_input = get_command_input(&test.input, expected)?;

    info!("Invoking test '{}' using '{}'", &resource.resource_type, &test.executable);
    let (exit_code, stdout, stderr) = invoke_command(&test.executable, args, command_input.stdin.as_deref(), Some(cwd), command_input.env, &resource.exit_codes)?;

    if resource.kind == Some(Kind::Resource) {
        debug!("Verifying output of test '{}' using '{}'", &resource.resource_type, &test.executable);
        verify_json(resource, cwd, &stdout)?;
    }

    let expected_value: Value = serde_json::from_str(expected)?;
    match test.returns {
        Some(ReturnKind::State) => {
            let actual_value: Value = match serde_json::from_str(&stdout){
                Result::Ok(r) => {r},
                Result::Err(err) => {
                    return Err(DscError::Operation(format!("Failed to parse json from test {}|{}|{} -> {err}", &test.executable, stdout, stderr)))
                }
            };
            let diff_properties = get_diff(&expected_value, &actual_value);
            Ok(TestResult::Resource(ResourceTestResponse {
                desired_state: expected_value,
                actual_state: actual_value,
                in_desired_state: diff_properties.is_empty(),
                diff_properties,
            }))
        },
        Some(ReturnKind::StateAndDiff) => {
            // command should be returning actual state as a JSON line and a list of properties that differ as separate JSON line
            let mut lines = stdout.lines();
            let Some(actual_value) = lines.next() else {
                return Err(DscError::Command(resource.resource_type.clone(), exit_code, "No actual state returned".to_string()));
            };
            let actual_value: Value = serde_json::from_str(actual_value)?;
            let Some(diff_properties) = lines.next() else {
                return Err(DscError::Command(resource.resource_type.clone(), exit_code, "No diff properties returned".to_string()));
            };
            let diff_properties: Vec<String> = serde_json::from_str(diff_properties)?;
            Ok(TestResult::Resource(ResourceTestResponse {
                desired_state: expected_value,
                actual_state: actual_value,
                in_desired_state: diff_properties.is_empty(),
                diff_properties,
            }))
        },
        None => {
            // perform a get and compare the result to the expected state
            let get_result = invoke_get(resource, cwd, expected)?;
            let actual_state = match get_result {
                GetResult::Group(results) => {
                    let mut result_array: Vec<Value> = Vec::new();
                    for result in results {
                        result_array.push(serde_json::to_value(&result)?);
                    }
                    Value::from(result_array)
                },
                GetResult::Resource(response) => {
                    response.actual_state
                }
            };
            let diff_properties = get_diff( &expected_value, &actual_state);
            Ok(TestResult::Resource(ResourceTestResponse {
                desired_state: expected_value,
                actual_state,
                in_desired_state: diff_properties.is_empty(),
                diff_properties,
            }))
        },
    }
}

fn invoke_synthetic_test(resource: &ResourceManifest, cwd: &str, expected: &str) -> Result<TestResult, DscError> {
    let get_result = invoke_get(resource, cwd, expected)?;
    let actual_state = match get_result {
        GetResult::Group(results) => {
            let mut result_array: Vec<Value> = Vec::new();
            for result in results {
                result_array.push(serde_json::to_value(&result)?);
            }
            Value::from(result_array)
        },
        GetResult::Resource(response) => {
            response.actual_state
        }
    };
    let expected_value: Value = serde_json::from_str(expected)?;
    let diff_properties = get_diff(&expected_value, &actual_state);
    Ok(TestResult::Resource(ResourceTestResponse {
        desired_state: expected_value,
        actual_state,
        in_desired_state: diff_properties.is_empty(),
        diff_properties,
    }))
}

/// Invoke the delete operation against a command resource.
///
/// # Arguments
///
/// * `resource` - The resource manifest for the command resource.
/// * `cwd` - The current working directory.
/// * `filter` - The filter to apply to the resource in JSON.
///
/// # Errors
///
/// Error is returned if the underlying command returns a non-zero exit code.
pub fn invoke_delete(resource: &ResourceManifest, cwd: &str, filter: &str) -> Result<(), DscError> {
    let Some(delete) = &resource.delete else {
        return Err(DscError::NotImplemented("delete".to_string()));
    };

    verify_json(resource, cwd, filter)?;

    let args = process_args(&delete.args, filter);
    let command_input = get_command_input(&delete.input, filter)?;

    info!("Invoking delete '{}' using '{}'", &resource.resource_type, &delete.executable);
    let (_exit_code, _stdout, _stderr) = invoke_command(&delete.executable, args, command_input.stdin.as_deref(), Some(cwd), command_input.env, &resource.exit_codes)?;

    Ok(())
}

/// Invoke the validate operation against a command resource.
///
/// # Arguments
///
/// * `resource` - The resource manifest for the command resource.
/// * `cwd` - The current working directory.
/// * `config` - The configuration to validate in JSON.
///
/// # Returns
///
/// * `ValidateResult` - The result of the validate operation.
///
/// # Errors
///
/// Error is returned if the underlying command returns a non-zero exit code.
pub fn invoke_validate(resource: &ResourceManifest, cwd: &str, config: &str) -> Result<ValidateResult, DscError> {
    trace!("Invoking validate '{}' using: {}", &resource.resource_type, &config);
    // TODO: use schema to validate config if validate is not implemented
    let Some(validate) = resource.validate.as_ref() else {
        return Err(DscError::NotImplemented("validate".to_string()));
    };

    let args = process_args(&validate.args, config);
    let command_input = get_command_input(&validate.input, config)?;

    info!("Invoking validate '{}' using '{}'", &resource.resource_type, &validate.executable);
    let (_exit_code, stdout, _stderr) = invoke_command(&validate.executable, args, command_input.stdin.as_deref(), Some(cwd), command_input.env, &resource.exit_codes)?;
    let result: ValidateResult = serde_json::from_str(&stdout)?;
    Ok(result)
}

/// Get the JSON schema for a resource
///
/// # Arguments
///
/// * `resource` - The resource manifest
///
/// # Errors
///
/// Error if schema is not available or if there is an error getting the schema
pub fn get_schema(resource: &ResourceManifest, cwd: &str) -> Result<String, DscError> {
    let Some(schema_kind) = resource.schema.as_ref() else {
        return Err(DscError::SchemaNotAvailable(resource.resource_type.clone()));
    };

    match schema_kind {
        SchemaKind::Command(ref command) => {
            let (_exit_code, stdout, _stderr) = invoke_command(&command.executable, command.args.clone(), None, Some(cwd), None, &resource.exit_codes)?;
            Ok(stdout)
        },
        SchemaKind::Embedded(ref schema) => {
            let json = serde_json::to_string(schema)?;
            Ok(json)
        },
        SchemaKind::Url(ref url) => {
            // TODO: cache downloaded schemas so we don't have to download them every time
            let mut response = reqwest::blocking::get(url)?;
            if !response.status().is_success() {
                return Err(DscError::HttpStatus(response.status()));
            }

            let mut body = String::new();
            response.read_to_string(&mut body)?;
            Ok(body)
        },
    }
}

/// Invoke the export operation on a resource
///
/// # Arguments
///
/// * `resource` - The resource manifest
/// * `cwd` - The current working directory
/// * `input` - Input to the command
///
/// # Returns
///
/// * `ExportResult` - The result of the export operation
///
/// # Errors
///
/// Error returned if the resource does not successfully export the current state
pub fn invoke_export(resource: &ResourceManifest, cwd: &str, input: Option<&str>) -> Result<ExportResult, DscError> {
    let Some(export) = resource.export.as_ref() else {
        return Err(DscError::Operation(format!("Export is not supported by resource {}", &resource.resource_type)))
    };

    let mut command_input: CommandInput = CommandInput { env: None, stdin: None };
    let args: Option<Vec<String>>;
    if let Some(input) = input {
        if !input.is_empty() {
            verify_json(resource, cwd, input)?;

            command_input = get_command_input(&export.input, input)?;
        }

        args = process_args(&export.args, input);
    } else {
        args = process_args(&export.args, "");
    }

    let (_exit_code, stdout, stderr) = invoke_command(&export.executable, args, command_input.stdin.as_deref(), Some(cwd), command_input.env, &resource.exit_codes)?;
    let mut instances: Vec<Value> = Vec::new();
    for line in stdout.lines()
    {
        let instance: Value = match serde_json::from_str(line){
            Result::Ok(r) => {r},
            Result::Err(err) => {
                return Err(DscError::Operation(format!("Failed to parse json from export {}|{}|{} -> {err}", &export.executable, stdout, stderr)))
            }
        };
        if resource.kind == Some(Kind::Resource) {
            debug!("Verifying output of export '{}' using '{}'", &resource.resource_type, &export.executable);
            verify_json(resource, cwd, line)?;
        }
        instances.push(instance);
    }

    Ok(ExportResult {
        actual_state: instances,
    })
}

/// Invoke the resolve operation on a resource
///
/// # Arguments
///
/// * `resource` - The resource manifest
/// * `cwd` - The current working directory
/// * `input` - Input to the command
///
/// # Returns
///
/// * `ResolveResult` - The result of the resolve operation
///
/// # Errors
///
/// Error returned if the resource does not successfully resolve the input
pub fn invoke_resolve(resource: &ResourceManifest, cwd: &str, input: &str) -> Result<ResolveResult, DscError> {
    let Some(resolve) = &resource.resolve else {
        return Err(DscError::Operation(format!("Resolve is not supported by resource {}", &resource.resource_type)));
    };

    let args = process_args(&resolve.args, input);
    let command_input = get_command_input(&resolve.input, input)?;

    info!("Invoking resolve '{}' using '{}'", &resource.resource_type, &resolve.executable);
    let (_exit_code, stdout, _stderr) = invoke_command(&resolve.executable, args, command_input.stdin.as_deref(), Some(cwd), command_input.env, &resource.exit_codes)?;
    let result: ResolveResult = serde_json::from_str(&stdout)?;
    Ok(result)
}

/// Invoke a command and return the exit code, stdout, and stderr.
///
/// # Arguments
///
/// * `executable` - The command to execute
/// * `args` - Optional arguments to pass to the command
/// * `input` - Optional input to pass to the command
/// * `cwd` - Optional working directory to execute the command in
///
/// # Errors
///
/// Error is returned if the command fails to execute or stdin/stdout/stderr cannot be opened.
#[allow(clippy::implicit_hasher)]
pub fn invoke_command(executable: &str, args: Option<Vec<String>>, input: Option<&str>, cwd: Option<&str>, env: Option<HashMap<String, String>>, exit_codes: &Option<HashMap<i32, String>>) -> Result<(i32, String, String), DscError> {
    debug!("Invoking command '{}' with args {:?}", executable, args);
    let mut command = Command::new(executable);
    if input.is_some() {
        command.stdin(Stdio::piped());
    }
    command.stdout(Stdio::piped());
    command.stderr(Stdio::piped());
    if let Some(args) = args {
        command.args(args);
    }
    if let Some(cwd) = cwd {
        command.current_dir(cwd);
    }
    if let Some(env) = env {
        command.envs(env);
    }

    if executable == "dsc" && env::var("DEBUG_DSC").is_ok() {
        // remove this env var from child process as it will fail reading from keyboard to allow attaching
        command.env_remove("DEBUG_DSC");
    }

    let mut child = command.spawn()?;
    if let Some(input) = input {
        trace!("Writing to command STDIN: {input}");
        // pipe to child stdin in a scope so that it is dropped before we wait
        // otherwise the pipe isn't closed and the child process waits forever
        let Some(mut child_stdin) = child.stdin.take() else {
            return Err(DscError::CommandOperation("Failed to open stdin".to_string(), executable.to_string()));
        };
        child_stdin.write_all(input.as_bytes())?;
        child_stdin.flush()?;
    }

    let Some(mut child_stdout) = child.stdout.take() else {
        return Err(DscError::CommandOperation("Failed to open stdout".to_string(), executable.to_string()));
    };
    let mut stdout_buf = Vec::new();
    child_stdout.read_to_end(&mut stdout_buf)?;

    let Some(mut child_stderr) = child.stderr.take() else {
        return Err(DscError::CommandOperation("Failed to open stderr".to_string(), executable.to_string()));
    };
    let mut stderr_buf = Vec::new();
    child_stderr.read_to_end(&mut stderr_buf)?;

    let exit_status = child.wait()?;
    let exit_code = exit_status.code().unwrap_or(EXIT_PROCESS_TERMINATED);
    let stdout = String::from_utf8_lossy(&stdout_buf).to_string();
    let stderr = String::from_utf8_lossy(&stderr_buf).to_string();
    if !stdout.is_empty() {
        trace!("STDOUT returned: {}", &stdout);
    }
    let cleaned_stderr = if stderr.is_empty() {
        stderr
    } else {
        trace!("STDERR returned data to be traced");
        log_resource_traces(executable, &child.id(), &stderr);
        // TODO: remove logged traces from STDERR
        String::new()
    };

    if exit_code != 0 {
        if let Some(exit_codes) = exit_codes {
            if let Some(error_message) = exit_codes.get(&exit_code) {
                return Err(DscError::CommandExitFromManifest(executable.to_string(), exit_code, error_message.to_string()));
            }
        }
        return Err(DscError::Command(executable.to_string(), exit_code, cleaned_stderr));
    }

    Ok((exit_code, stdout, cleaned_stderr))
}

fn process_args(args: &Option<Vec<ArgKind>>, value: &str) -> Option<Vec<String>> {
    let Some(arg_values) = args else {
        debug!("No args to process");
        return None;
    };

    let mut processed_args = Vec::<String>::new();
    for arg in arg_values {
        match arg {
            ArgKind::String(s) => {
                processed_args.push(s.clone());
            },
            ArgKind::Json { json_input_arg, mandatory } => {
                if value.is_empty() && *mandatory != Some(true) {
                    continue;
                }

                processed_args.push(json_input_arg.clone());
                processed_args.push(value.to_string());
            },
        }
    }

    Some(processed_args)
}

struct CommandInput {
    env: Option<HashMap<String, String>>,
    stdin: Option<String>,
}

fn get_command_input(input_kind: &Option<InputKind>, input: &str) -> Result<CommandInput, DscError> {
    let mut env: Option<HashMap<String, String>> = None;
    let mut stdin: Option<String> = None;
    match input_kind {
        Some(InputKind::Env) => {
            debug!("Parsing input as environment variables");
            env = Some(json_to_hashmap(input)?);
        },
        Some(InputKind::Stdin) => {
            debug!("Parsing input as stdin");
            stdin = Some(input.to_string());
        },
        None => {
            debug!("No input kind specified");
            // leave input as none
        },
    }

    Ok(CommandInput {
        env,
        stdin,
    })
}

fn verify_json(resource: &ResourceManifest, cwd: &str, json: &str) -> Result<(), DscError> {

    debug!("Verify JSON for '{}'", resource.resource_type);

    // see if resource implements validate
    if resource.validate.is_some() {
        trace!("Validating against JSON: {json}");
        let result = invoke_validate(resource, cwd, json)?;
        if result.valid {
            return Ok(());
        }

        return Err(DscError::Validation("Resource reported input JSON is not valid".to_string()));
    }

    // otherwise, use schema validation
    let schema = get_schema(resource, cwd)?;
    let schema: Value = serde_json::from_str(&schema)?;
    let compiled_schema = match JSONSchema::compile(&schema) {
        Ok(schema) => schema,
        Err(e) => {
            return Err(DscError::Schema(e.to_string()));
        },
    };
    let json: Value = serde_json::from_str(json)?;
    if let Err(err) = compiled_schema.validate(&json) {
        let mut error = String::new();
        for e in err {
            error.push_str(&format!("{e} "));
        }

        return Err(DscError::Schema(error));
    }

    Ok(())
}

fn json_to_hashmap(json: &str) -> Result<HashMap<String, String>, DscError> {
    let mut map = HashMap::new();
    let json: Value = serde_json::from_str(json)?;
    if let Value::Object(obj) = json {
        for (key, value) in obj {
            match value {
                Value::String(s) => {
                    map.insert(key, s);
                },
                Value::Bool(b) => {
                    map.insert(key, b.to_string());
                },
                Value::Number(n) => {
                    map.insert(key, n.to_string());
                },
                Value::Array(a) => {
                    // only array of number or strings is supported
                    let mut array = Vec::new();
                    for v in a {
                        match v {
                            Value::String(s) => {
                                array.push(s);
                            },
                            Value::Number(n) => {
                                array.push(n.to_string());
                            },
                            _ => {
                                return Err(DscError::Operation(format!("Unsupported array value for key {key}.  Only string and number is supported.")));
                            },
                        }
                    }
                    map.insert(key, array.join(","));
                },
                Value::Null => {
                    continue;
                }
                Value::Object(_) => {
                    return Err(DscError::Operation(format!("Unsupported value for key {key}.  Only string, bool, number, and array is supported.")));
                },
            }
        }
    }
    Ok(map)
}

/// Log output from a process as traces.
///
/// # Arguments
///
/// * `process_name` - The name of the process
/// * `process_id` - The ID of the process
/// * `stderr` - The stderr output from the process
pub fn log_resource_traces(process_name: &str, process_id: &u32, stderr: &str)
{
    if !stderr.is_empty()
    {
        for trace_line in stderr.lines() {
            if let Result::Ok(json_obj) = serde_json::from_str::<Value>(trace_line) {
                if let Some(msg) = json_obj.get("Error") {
                    error!("Process '{process_name}' id {process_id} : {}", msg.as_str().unwrap_or_default());
                } else if let Some(msg) = json_obj.get("Warning") {
                    warn!("Process '{process_name}' id {process_id} : {}", msg.as_str().unwrap_or_default());
                } else if let Some(msg) = json_obj.get("Info") {
                    info!("Process '{process_name}' id {process_id} : {}", msg.as_str().unwrap_or_default());
                } else if let Some(msg) = json_obj.get("Debug") {
                    debug!("Process '{process_name}' id {process_id} : {}", msg.as_str().unwrap_or_default());
                } else if let Some(msg) = json_obj.get("Trace") {
                    trace!("Process '{process_name}' id {process_id} : {}", msg.as_str().unwrap_or_default());
                } else {
                    // TODO: deserialize tracing JSON to have better presentation
                    trace!("Process '{process_name}' id {process_id} : {trace_line}");
                };
            } else {
                trace!("Process '{process_name}' id {process_id} : {trace_line}");
            }
        }
    }
}<|MERGE_RESOLUTION|>--- conflicted
+++ resolved
@@ -156,13 +156,8 @@
     let args = process_args(&get.args, desired);
     let command_input = get_command_input(&get.input, desired)?;
 
-<<<<<<< HEAD
-    info!("Getting current state for set by invoking get {} using {}", &resource.resource_type, &get.executable);
+    info!("Getting current state for set by invoking get '{}' using '{}'", &resource.resource_type, &get.executable);
     let (exit_code, stdout, stderr) = invoke_command(&get.executable, args, command_input.stdin.as_deref(), Some(cwd), command_input.env, &resource.exit_codes)?;
-=======
-    info!("Getting current state for {} by invoking get '{}' using '{}'", operation_type, &resource.resource_type, &get.executable);
-    let (exit_code, stdout, stderr) = invoke_command(&get.executable, args, command_input.stdin.as_deref(), Some(cwd), command_input.env)?;
->>>>>>> acb01cdb
 
     if resource.kind == Some(Kind::Resource) {
         debug!("Verifying output of get '{}' using '{}'", &resource.resource_type, &get.executable);
@@ -191,13 +186,8 @@
         },
     }
 
-<<<<<<< HEAD
-    info!("Invoking set '{}' using '{}'", &resource.resource_type, &set.executable);
+    info!("Invoking {} '{}' using '{}'", &resource.resource_type, &set.executable);
     let (exit_code, stdout, stderr) = invoke_command(&set.executable, args, input_desired, Some(cwd), env, &resource.exit_codes)?;
-=======
-    info!("Invoking {} '{}' using '{}'", operation_type, &resource.resource_type, &set.executable);
-    let (exit_code, stdout, stderr) = invoke_command(&set.executable, args, input_desired, Some(cwd), env)?;
->>>>>>> acb01cdb
 
     match set.returns {
         Some(ReturnKind::State) => {
