--- conflicted
+++ resolved
@@ -1,4 +1,3 @@
-<<<<<<< HEAD
 // example:  dsc.exe resource get --resource PSRepository --input "{`"Name`": PSGallery}"
 
 use serde_json::Value;
@@ -134,10 +133,4 @@
         actual_state: after_state.actual_state,
         diff_properties: diff_properties,
     });
-}
-=======
-// Copyright (c) Microsoft Corporation.
-// Licensed under the MIT License.
-
-// Use Invoke-DscResource
->>>>>>> 122f4478
+}